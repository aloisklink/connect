{
  "name": "trezor-connect",
  "version": "7.0.0",
  "author": "Trezor <info@trezor.io>",
  "homepage": "https://github.com/trezor/connect",
  "description": "High-level javascript interface for Trezor hardware wallet.",
  "license": "SEE LICENSE IN LICENSE.md",
  "repository": {
    "type": "git",
    "url": "git://github.com/trezor/connect.git"
  },
  "bugs": {
    "url": "https://github.com/trezor/connect/issues"
  },
  "keywords": [
    "Trezor",
    "trezor-connect",
    "javascript"
  ],
  "main": "build/trezor-connect.js",
  "bin": {
    "bump": "./node_modules/version-bump-prompt/bin/bump"
  },
  "scripts": {
    "dev": "webpack-dev-server --config ./webpack/config.dev.babel.js --mode development",
    "build": "rm -rf build && webpack --config ./webpack/config.prod.babel.js --progress",
    "build:inline": "webpack --config ./webpack/config.inline.babel.js --progress",
    "build:npm": "rm -rf npm && babel-node ./scripts/build-npm.js && babel ./npm/lib --out-dir ./npm/lib",
    "build:npm-node": "rm -rf npm-node && yarn build:npm-node-workers && yarn build:npm-node-lib",
    "build:npm-node-lib": "babel-node ./scripts/build-npm-node.js && babel ./npm-node/lib --out-dir ./npm-node/lib",
    "build:npm-node-workers": "webpack --config ./webpack/config.node.babel.js --progress",
    "build:npm-node-bundle": "webpack --config ./webpack/config.node.bundle.babel.js --progress",
    "stats": "webpack --config ./webpack/config.prod.babel.js --json > build/stats.json",
    "test": "bash ./src/__tests__/run.sh",
    "flow": "flow check src/js",
    "flow-tests": "flow check src/__tests__",
    "eslint": "eslint src/js",
    "eslint-tests": "eslint src/__tests__",
    "eslint-tests-fix": "eslint --fix src/__tests__",
    "eslint-fix": "eslint --fix src/js",
    "bump": "bump --patch"
  },
  "devDependencies": {
    "babel-cli": "^6.24.1",
    "babel-collect-imports": "^1.1.0",
    "babel-eslint": "^8.2.3",
    "babel-loader": "^7.1.4",
    "babel-plugin-add-module-exports": "^0.2.1",
    "babel-plugin-transform-class-properties": "^6.24.1",
    "babel-plugin-transform-flow-strip-types": "^6.22.0",
    "babel-plugin-transform-object-rest-spread": "^6.23.0",
    "babel-plugin-transform-runtime": "^6.23.0",
    "babel-preset-env": "^1.7.0",
    "bchaddrjs": "^0.2.1",
    "bip44-constants": "^5.0.0",
    "bitcoinjs-lib-zcash": "^3.4.1",
    "bowser": "^1.9.3",
    "copy-webpack-plugin": "4.5.2",
    "css-loader": "^0.28.11",
    "es6-promise": "^4.2.2",
    "eslint": "^4.19.1",
    "eslint-plugin-flowtype": "^2.49.3",
    "eslint-plugin-promise": "^3.8.0",
    "eslint-plugin-standard": "^3.1.0",
    "file-loader": "^1.1.10",
    "flow-bin": "0.75",
    "fs-extra": "^6.0.1",
    "hd-wallet": "7.14.3",
    "html-webpack-plugin": "^3.2.0",
    "jasmine-ajax": "^3.4.0",
    "jasmine-core": "^3.1.0",
    "karma": "^2.0.2",
    "karma-babel-preprocessor": "^7.0.0",
    "karma-chrome-launcher": "^2.2.0",
    "karma-firefox-launcher": "^1.0.1",
    "karma-jasmine": "^1.1.2",
    "karma-jasmine-async": "^0.0.1",
    "karma-safari-launcher": "^1.0.0",
    "karma-sourcemap-loader": "^0.3.7",
    "karma-webpack": "^3.0.0",
    "keccak": "^1.4.0",
    "less": "^3.0.4",
    "less-loader": "^4.1.0",
    "less-plugin-autoprefix": "^1.5.1",
    "less-plugin-clean-css": "^1.5.1",
    "mini-css-extract-plugin": "^0.4.0",
    "parse-uri": "^1.0.0",
    "pre-build-webpack": "^0.1.0",
    "replace-in-file": "^3.4.3",
    "sharedworker-loader": "^2.1.1",
    "style-loader": "^0.21.0",
<<<<<<< HEAD
    "trezor-link": "1.6.0",
=======
    "trezor-blockchain-link": "0.0.10",
    "trezor-link": "1.5.5",
>>>>>>> a1fcb53e
    "uglify-es": "3.3.9",
    "uglifyjs-webpack-plugin": "1.2.5",
    "version-bump-prompt": "^4.1.0",
    "webpack": "^4.12.0",
    "webpack-cli": "^3.0.6",
    "webpack-dev-server": "3.1.5",
    "worker-loader": "^2.0.0"
  },
  "dependencies": {
    "events": "^1.1.1",
    "whatwg-fetch": "^2.0.4"
  },
  "npmDependencies": {
    "babel-runtime": "^6.26.0"
  },
  "nodeDependencies": {
    "babel-runtime": "^6.26.0",
    "bchaddrjs": "^0.2.1",
    "bip44-constants": "^5.0.0",
    "bitcoinjs-lib-zcash": "^3.4.1",
    "bowser": "^1.9.3",
    "es6-promise": "^4.2.2",
    "hd-wallet": "7.14.3",
    "keccak": "^1.4.0",
    "parse-uri": "^1.0.0",
    "tiny-worker": "^2.1.2",
    "trezor-blockchain-link": "0.0.9",
    "trezor-link": "1.5.5"
  }
}<|MERGE_RESOLUTION|>--- conflicted
+++ resolved
@@ -89,12 +89,8 @@
     "replace-in-file": "^3.4.3",
     "sharedworker-loader": "^2.1.1",
     "style-loader": "^0.21.0",
-<<<<<<< HEAD
-    "trezor-link": "1.6.0",
-=======
     "trezor-blockchain-link": "0.0.10",
     "trezor-link": "1.5.5",
->>>>>>> a1fcb53e
     "uglify-es": "3.3.9",
     "uglifyjs-webpack-plugin": "1.2.5",
     "version-bump-prompt": "^4.1.0",
