<<<<<<< HEAD
# 8.1.0
#### Added
- Support for FW 1.9.0 and 2.3.0 (passphrase redesign)
- Typescript types
- `hex` parameter to `signMessage` and `verifyMessage` methods
- Blockchain methods for fiat rates:
    - `TrezorConnect.blockchainGetAccountBalanceHistory`
    - `TrezorConnect.blockchainGetCurrentFiatRates`
    - `TrezorConnect.blockchainGetFiatRatesForTimestamps`
    - `TrezorConnect.blockchainSubscribeFiatRates`
    - `TrezorConnect.blockchainUnsubscribeFiatRates`
- `TrezorConnect.blockchainSetCustomBackend` method
- `TrezorConnect.cancel` is now trying to send (post) 'Cancel' message to acquired device (not working with TrezorBridge < 2.0.29)
- Implement @trezor/rollout module https://github.com/trezor/connect/issues/295
#### Fixed
- General cleanup in flowtype declarations
- disableWebUsb method
- trezor-link protobuf messages overrides
- Fixed race condition in nodejs https://github.com/trezor/connect/issues/504
=======
# 8.0.15 (server side only)
#### Fixed
- `getAccountInfo` Bech32 accounts shouldn't be default #547
>>>>>>> a8cc1f4b

# 8.0.14 (server side only)
#### Fixed
- `signtxVerify` P2WSH output #541

# 8.0.13
#### Fixed
- `getAddress` for multisig addresses #509
- `bundle` params spread #514
- promise resolved multiple times #513
- functions used as classes #512

# 8.0.12
#### Added
- Peercoin support
#### Updated
- ZCash Blossom fork (updated branch_id)

# 8.0.11
#### Added
- React native transport
#### Updated
- TRANSPORT_EVENT "bridge" field send only in browser env. Whole logic moved from Core/DataManager to iframe

# 8.0.10
#### Added
- Jest unit tests
#### Fixed
- Browser validation logic moved from Core to popup, not restricted anymore
- popupMessagePort assignment for browsers without BroadcastChannel support
- multiple eslint/flow fixes
#### Updated
- Update outdated and remove unused node_modules dependencies

# 8.0.9
#### Fixed
- `getAccountInfo` bump @trezor/blockchain-link version with fixed ripple auto reconnection and ripple-lib issue https://github.com/ripple/ripple-lib/issues/1066

# 8.0.8
#### Fixed
- `tezosSignTransaction` Babylon fork update, exclude firmware lower than 2.1.8

# 8.0.7
#### Added
- `stellarSignTransaction` plugin - a tool for transforming StellarSDK.Transaction object into TrezorConnect.StellarTransaction
- `stellarSignTransaction` missing tests
#### Fixed
- `stellarSignTransaction` parameters types (number > string, add required and optional params)
- `blockchainEstimateFee` method (smart fees)
- `cardanoSingTransaction` amount type to string
- `liskSingTransaction` amount type to string
- `rippleSingTransaction` amount type to string

# 8.0.6
#### Added
- `firmwareUpdate` method now emits `ButtonRequest_FirmwareUpdate` event and `ui-firmware-progress` event
- `blockchainGetTransactions` and `blockchainEstimateFee` methods
- `composeTransaction` returns precomposed transaction for account
#### Fixed
- Removed unnecessary error wrapper (core.js)
#### Removed
- removed standalone `firmwareErase` and `firmwareUpload` methods.

# 8.0.5 (server side only)
#### Fixed
- fix `disconnect`-`method response` race condition
- `getAccountInfo` runtime error when using descriptor without path
- Firmware releases channel (beta-wallet)

# 8.0.4 (server side only)
#### Added
- Added `Unobtanium` support
#### Fixed
- `pendingTransport` race condition using lazyLoading and multiple devices connected
- simplified `Core` error rejection
- `BNB` firmware range
#### Updated 
- coins.json

# 8.0.3
#### Added
- Added `Binance Chain (BNB)` support
#### Fixed
- `TrezorConnect.cancel` race condition between device release and returned response
#### Updated 
- protobuf messages
- firmware releases

# 8.0.2
#### Added
- Added `Device.Features.features` field
#### Changed
- `CoinInfo.blockchainLink` field generated from `coins.json:blockbook` for BTC-like and ETH-like
#### Updated 
- supported coins
- protobuf messages

# 8.0.1
#### Added
- Added `TrezorConnect.disableWebUSB` method
#### Fixed
- renamed EOS actions parameters 'buyram': quantity > quant, 'voteproducer': data.account > data.voter

# 8.0.0
#### Breaking changes
- Changed communication process between host, iframe and popup. BroadcastChannel is used as default, postMessage as fallback
- Completely rewritten backend layer. Old way using hd-wallet and bitcore/blockbook-api-v1 is dropped in favour of `@trezor/blockchain-link`
- `BigInteger` support for Bitcoin transactions using `@trezor/utxo-lib` and `hd-wallet@bigint`
- `TrezorConnect.rippleGetAccountInfo` and `TrezorConnect.ethereumGetAccountInfo` merged to `TrezorConnect.getAccountInfo`
- `TrezorConnect.getAccountInfo` parameters

#### Added
- Added nodejs support
- Added `lazyLoad` parameter to `TrezorConnect.init`
- Added bech32 accounts support
- Webextension usb permissions iframe dynamically included into html
- Added correct `script_type` to `TransactionInput` and `TransactionOutput` of Bitcoin-like TxRequest protobuf message
- Added signed transaction validation for Bitcoin `signTransaction` and `composeTransaction` methods
- Added shamir recovery

# 7.0.5
__added__
- Added cloudfront cache invalidation
__fixed__
- Url encoding in `TrezorConnect.manifest`

# 7.0.4
__added__
- Added EOS methods `TrezorConnect.eosGetPublicKey` and `TrezorConnect.eosSignTransaction`
- Added `TrezorConnect.firmwareUpdate` (management method)
- Added new firmware releases
- Added new bridge releases
__fixed__
- Dependencies security vulnerabilities
- Minor fixes in flowtype and tests

# 7.0.3
__added__
- Added management methods `applyFlags`, `applySettings`, `backupDevice`, `changePin`, `firmwareErase`, `firmwareUpload`, `recoveryDevice`

# 7.0.2
__added__
- Added missing params to `TrezorConnect.signTransaction` method [`version`, `expiry`, `overwintered`, `versionGroupId`, `branchId`, `refTxs`]
- Possibility to use `TrezorConnect.signTransaction` without build-in backend (using `refTxs` field)
- Added `TrezorConnect.getSettings` method

__fixed__
- Fixed `Dash` and `Zcash` special transactions
- `EthereumGetAddress` address validation
- Flowtype for `CardanoInput`

# 7.0.1
__added__
- Added `TrezorConnect.manifest` method
- Added DebugLink (emulator) support: `TrezorConnect.debugLinkDecision` and `TrezorConnect.debugLinkGetState` methods
- Added `TrezorConnect.ethereumGetPublicKey` method (with fallback for older firmware)
- Added `TrezorConnect.loadDevice` method
- Added `Capricoin` support (with required changes in `hd-wallet` and `bitcoinjs-lib-zcash` libs)
- Added `firmwareRange` to every method (validation if device FW is in range: min_required_firmware - max_compatible_firmware declared in config.json)
- Added conditional protobuf messages (fallback for older FW)
- Added "device not backed up" confirmation
- Added `blockchain-link` dependency
- Added `TrezorConnect.rippleGetAccountInfo` method
- Added `TrezorConnect.blockchainGetFee` method
- Added `TrezorConnect.blockchainUnsubscribe` method
- Added `BlockchainEvent` (connect/error/block/notification)

__changed__
- Upgrade npm modules (babel@7)
- Changed `network` for `protocol_magic` in `TrezorConnect.cardanoSignTransaction` method

__fixed__
- ComposeTransaction: fees/legacy detection
- test with DebugLink device
- removed "window" references

# 6.0.5
__changed__
- Delay for popup window
- Temporary disable webusb (chrome72 issue)

# 6.0.4
__added__
- Added `UI.ADDRESS_VALIDATION` event

__changed__
- `getAddress`, `cardanoGetAddress`, `ethereumGetAddress`, `liskGetAddress`, `nemGetAddress`, `rippleGetAddress`, `stellarGetAddress`, `tezosGetAddress` methods (allow to handle `UI.ADDRESS_VALIDATION` event)
- refactor `ButtonRequest_Address` view in popup: display address and copy to clipboard button
- extend `getAccountInfo` response (utxo, used addresses, unused addresses)
- Moved flowtype declarations from ./src/flowtype to ./src/js/types
- Refactor CoinInfo to 3 types: BitcoinNetworkInfo, EthereumNetworkInfo and MiscNetworkInfo

__fixed__
- `stellarSignTransaction` with multiple operations

# 6.0.3
__added__
- Added `TrezorConnect.tezosGetAddress` method
- Added `TrezorConnect.tezosGetPublicKey` method
- Added `TrezorConnect.tezosSignTransaction` method
- Added `TrezorConnect.dispose` method
- Added `TrezorConnect.cancel` method
- Added new firmware releases
- Added new bridge releases

__changed__
- Whitelist `trusted` mode for instances hosted locally
- Send correct `script_type` in `GetPublicKey` message

__fixed__
- Stellar signTransaction amount validation
- Stellar signer field validation ("StellarSetOptionsOp" operation in "stellarSignTransaction" method)
- Firmware (model) not supported popup screen

# 6.0.2
__added__
- Added `TrezorConnect.wipeDevice` method
- Added `TrezorConnect.resetDevice` method
- Calling method on device with seedless setup is disabled by default

__changed__
- Post message to window.parent instead of window.top
- Authenticating device using BTC testnet path instead of dummy m/1/0/0

# 6.0.1
__fixed__
- WRONG_PREVIOUS_SESSION race condition when switching between tabs and acquiring device
- removed unnecessary console.logs and build scripts
- Docker build for npm

__changed__
- Renamed directory "dist" to "build"

# 6.0.0
__added__
- Added `TrezorConnect.pushTransaction` method with ethereum blockbook support
- Added `TrezorConnect.ethereumGetAccountInfo` method
- Added `TrezorConnect.blockchainSubscribe` method
- Added `TrezorConnect.blockchainDisconnect` method
- Added `BLOCKCHAIN` events
- Added `./data/bridge/releases.json`
- Added bridge release info in TRANSPORT.START and TRANSPORT.ERROR event

__fixed__
- TRANSPORT.ERROR event when computer goes to sleep
- unexpectedDeviceMode immediately rejects call in trusted mode

__changed__
- coins.json merged as one file (removed data/ethereumNetworks.json)
- License to T-RSL

# 5.0.34
__fixed__
- Unicode character in regexp, (https://github.com/trezor/connect/pull/229)

# 5.0.33
__fixed__
- `TrezorConnect.ethereumSignMessage` and `TrezorConnect.ethereumVerifyMessage` methods with "hex" parameter
- flowtype for `TrezorConnect.cardanoGetPublicKey` in `TrezorConnect.cardanoSignTransaction` methods

# 5.0.32
__added__
- Added `TrezorConnect.cardanoGetPublicKey` method
- Ability to sign hexed ethereum message
- `network` parameter to `TrezorConnect.cardanoSignTransaction` method

__fixed__
- TRANSPORT.ERROR event when computer goes to sleep
- finding backend by name instead of urls
- proper FW version for Lisk and Stellar

__removed__
- Removed `TrezorConnect.cardanoSignMessage` method
- Removed `TrezorConnect.cardanoVerifyMessage` method

# 5.0.31
__added__
- Support for Cardano
- Support for Ripple
- Support for Lisk
- Exception for not supported firmware when value for "trezor1" or "trezor2" inside coins.json is not set
- Disable customMessage method for devices with official firmware
- Added new field in `TrezorConnect.signEthereumTransaction` for `Wanchain`

__changed__
- Separate "getPublicKey" and "getAddress" methods for all coins

__fixed__
- Device state verification while using multiple instances with the same passphrase
- ConnectSettings sensitive settings verification in DataManager
- removed package-lock.json from repository

# 5.0.30
__added__
- Added 'send-max' and 'opreturn' output types to `TrezorConnect.composeTransaction`

__fixed__
- Handle popup close event while waiting for iframe handshake
- Removed ledgerVersion (protocol_version) from StellarSignTransaction method
- One time permissions stored in session in application variable
- `TrezorConnect.ethereumSignTransaction` recompute "v" value if Trezor returns value in range [0,1]
- Webextensions: Handling if popup is called from "normal" window or extension popup
- ConnectSetting default domain

# 5.0.29
__fixed__
- Fixed flowtype for TrezorConnect methods (bundled methods return bundled results)
- Fixed renderWebUSBButton method
- Removed "babel-polyfill" from npm and export unminified script https://connect.trezor.io/5/trezor-connect.js
- Added https://connect.trezor.io/5/trezor-connect.min.js to export with bundled "babel-polyfill"
- Web extensions: open popup tab next to currently used tab

# 5.0.28
__added__
- Added support for WebExtensions (Chrome/Firefox)
- Added host icon for whitelisted domains

__fixed__
- Fixed passphrase input type (revert to password type)
- Fixed popup and iframe timeout handling

# 5.0.27
__fixed__
- Fixed handling not initialized iframe
- Fixed iframe ad-blocker handling
- Fixed popup views

__changed__
- Popup as new tab

# 5.0.26
__added__
- Added support for Dogecoin and Vertcoin

__fixed__
- Fixed handling not initialized device
- SignTransaction: amount as string
- Handle origin of file://

__changed__
- Default url in connect

# 5.0.25
__added__
- Added documentation

__fixed__
- filter UI events for popup and trusted apps
- Fixed `TrezorConnect.signMessage` and `TrezorConnect.verifyMessage` signature to base64 format

__changed__
- Changed constants prefix from "__" to "-"

# 5.0.24
__fixed__
- removed popup delay if lazy loading
- validation of device state if method is using emptyPassphrase
- retyped Device, distinguished by "type" field
- eslint fixes

# 5.0.23
__fixed__
- npm package dependencies
- Unsupported browser (IE)

# 5.0.21
__added__
- Added `TrezorConnect.pushTransaction` method
- Added bundle parameters in `TrezorConnect.cipherKeyValue` method
- Added bundle parameters in `TrezorConnect.getPublicKey` method
- Added bundle parameters in `TrezorConnect.getAddress` method
- Added bundle parameters in `TrezorConnect.ethereumGetAddress` method
- Added bundle parameters in `TrezorConnect.nemGetAddress` method
- Added bundle parameters in `TrezorConnect.stellarGetAddress` method
- Added type conversion from stellar-sdk to protobuf in `TrezorConnect.stellarSignTransaction` method
- Popup warning with outdated firmware and outdated bridge
- Tests with emulator
- Added '@babel/runtime' to package dependency

__fixed__
- Fixed device authentication and popup open delay
- Minor fixes in popup view
- Ethereum methods accepts values with '0x' prefix
- Ethereum methods returns checksummed addresses (with different checksum typ for RSK network)
- Ethereum methods returns values prefixed with '0x'

# 5.0.20
__added__
- Added firmware check against CoinInfo.support values
- Added outdate firmware warning in popup

__fixed__
- Fixed `TrezorConnect.requestLogin` parameters
- Fixed race condition in UI.REQUEST_CONFIRMATION
- Fixed popup.html buttons click


# 5.0.18
__added__
- Added iframe lazy loading

__fixed__
- Build script for npm module
- Ultimate flow type
- Reorganized files and imports
- Minor fixes in code

# 5.0.17
__added__
- Added `TrezorConnect.getAccountInfo` method
- Added `TrezorConnect.signTransaction` method
- Added `TrezorConnect.composeTransaction` method
- Added `TrezorConnect.signMessage` method
- Added `TrezorConnect.verifyMessage` method
- Added `TrezorConnect.getAddress` method
- Added `TrezorConnect.requestLogin` method
- Added cashaddr support for BCH
- Added documentation

__fixed__
- Fixed `TrezorConnect.customMessage` logic and security
- Fixed `TrezorConnect.stellarSignTransaction` parameters compatible with "js-stellar-base"
- Fixed flowtype declarations for all methods. Params and responses

__removed__
- Removed unnecessary settings from ConnectSettings
- Removed unused methods from TrezorConnect

# 5.0.16
__added__
- Added `TrezorConnect.stellarSignTransaction` method

__changed__
- Changed `TrezorConnect.ethereumSignTransaction` parameters

__removed__
- Removed type and event fields from RESPONSE

# 5.0.15
__fixed__
- Library exports

# 5.0.14
__added__
- Added `TrezorConnect.nemGetAddress` method
- Added `TrezorConnect.nemSignTransaction` method
- Added `TrezorConnect.stellarGetAddress` method
- Added `TrezorConnect.customMessage` method

__fixed__
- Fixed flowtype


# 5.0.13
__added__
- Added messages from json instead of config_signed.bin
- Added popup.html UI/css
- Karma + Jasmine tests

__removed__
- Removed support for Bridge v1 and chrome extension


# 5.0.10
From this version trezor-connect is used by Trezor Password Manager<|MERGE_RESOLUTION|>--- conflicted
+++ resolved
@@ -1,4 +1,3 @@
-<<<<<<< HEAD
 # 8.1.0
 #### Added
 - Support for FW 1.9.0 and 2.3.0 (passphrase redesign)
@@ -18,11 +17,9 @@
 - disableWebUsb method
 - trezor-link protobuf messages overrides
 - Fixed race condition in nodejs https://github.com/trezor/connect/issues/504
-=======
 # 8.0.15 (server side only)
 #### Fixed
 - `getAccountInfo` Bech32 accounts shouldn't be default #547
->>>>>>> a8cc1f4b
 
 # 8.0.14 (server side only)
 #### Fixed
