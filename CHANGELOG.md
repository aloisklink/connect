<<<<<<< HEAD
# 8.1.0
#### Added
- Support for FW 1.9.0 and 2.3.0 (passphrase redesign)
- Typescript types
- `hex` parameter to `signMessage` and `verifyMessage` methods
- Blockchain methods for fiat rates:
    - `TrezorConnect.blockchainGetAccountBalanceHistory`
    - `TrezorConnect.blockchainGetCurrentFiatRates`
    - `TrezorConnect.blockchainGetFiatRatesForTimestamps`
    - `TrezorConnect.blockchainSubscribeFiatRates`
    - `TrezorConnect.blockchainUnsubscribeFiatRates`
- `TrezorConnect.blockchainSetCustomBackend` method
- `TrezorConnect.cancel` is now trying to send (post) 'Cancel' message to acquired device (not working with TrezorBridge < 2.0.29)
#### Fixed
- General cleanup in flowtype declarations
- disableWebUsb method
- trezor-link protobuf messages overrides
- Fixed race condition in nodejs https://github.com/trezor/connect/issues/504
=======
>>>>>>> d6fdb7f5
# 8.0.14 (server side only)
#### Fixed
- `signtxVerify` P2WSH output #541

# 8.0.13
#### Fixed
- `getAddress` for multisig addresses #509
- `bundle` params spread #514
- promise resolved multiple times #513
- functions used as classes #512

# 8.0.12
#### Added
- Peercoin support
#### Updated
- ZCash Blossom fork (updated branch_id)

# 8.0.11
#### Added
- React native transport
#### Updated
- TRANSPORT_EVENT "bridge" field send only in browser env. Whole logic moved from Core/DataManager to iframe

# 8.0.10
#### Added
- Jest unit tests
#### Fixed
- Browser validation logic moved from Core to popup, not restricted anymore
- popupMessagePort assignment for browsers without BroadcastChannel support
- multiple eslint/flow fixes
#### Updated
- Update outdated and remove unused node_modules dependencies

# 8.0.9
#### Fixed
- `getAccountInfo` bump @trezor/blockchain-link version with fixed ripple auto reconnection and ripple-lib issue https://github.com/ripple/ripple-lib/issues/1066

# 8.0.8
#### Fixed
- `tezosSignTransaction` Babylon fork update, exclude firmware lower than 2.1.8

# 8.0.7
#### Added
- `stellarSignTransaction` plugin - a tool for transforming StellarSDK.Transaction object into TrezorConnect.StellarTransaction
- `stellarSignTransaction` missing tests
#### Fixed
- `stellarSignTransaction` parameters types (number > string, add required and optional params)
- `blockchainEstimateFee` method (smart fees)
- `cardanoSingTransaction` amount type to string
- `liskSingTransaction` amount type to string
- `rippleSingTransaction` amount type to string

# 8.0.6
#### Added
- `firmwareUpdate` method now emits `ButtonRequest_FirmwareUpdate` event and `ui-firmware-progress` event
- `blockchainGetTransactions` and `blockchainEstimateFee` methods
- `composeTransaction` returns precomposed transaction for account
#### Fixed
- Removed unnecessary error wrapper (core.js)
#### Removed
- removed standalone `firmwareErase` and `firmwareUpload` methods.

# 8.0.5 (server side only)
#### Fixed
- fix `disconnect`-`method response` race condition
- `getAccountInfo` runtime error when using descriptor without path
- Firmware releases channel (beta-wallet)

# 8.0.4 (server side only)
#### Added
- Added `Unobtanium` support
#### Fixed
- `pendingTransport` race condition using lazyLoading and multiple devices connected
- simplified `Core` error rejection
- `BNB` firmware range
#### Updated 
- coins.json

# 8.0.3
#### Added
- Added `Binance Chain (BNB)` support
#### Fixed
- `TrezorConnect.cancel` race condition between device release and returned response
#### Updated 
- protobuf messages
- firmware releases

# 8.0.2
#### Added
- Added `Device.Features.features` field
#### Changed
- `CoinInfo.blockchainLink` field generated from `coins.json:blockbook` for BTC-like and ETH-like
#### Updated 
- supported coins
- protobuf messages

# 8.0.1
#### Added
- Added `TrezorConnect.disableWebUSB` method
#### Fixed
- renamed EOS actions parameters 'buyram': quantity > quant, 'voteproducer': data.account > data.voter

# 8.0.0
#### Breaking changes
- Changed communication process between host, iframe and popup. BroadcastChannel is used as default, postMessage as fallback
- Completely rewritten backend layer. Old way using hd-wallet and bitcore/blockbook-api-v1 is dropped in favour of `@trezor/blockchain-link`
- `BigInteger` support for Bitcoin transactions using `@trezor/utxo-lib` and `hd-wallet@bigint`
- `TrezorConnect.rippleGetAccountInfo` and `TrezorConnect.ethereumGetAccountInfo` merged to `TrezorConnect.getAccountInfo`
- `TrezorConnect.getAccountInfo` parameters

#### Added
- Added nodejs support
- Added `lazyLoad` parameter to `TrezorConnect.init`
- Added bech32 accounts support
- Webextension usb permissions iframe dynamically included into html
- Added correct `script_type` to `TransactionInput` and `TransactionOutput` of Bitcoin-like TxRequest protobuf message
- Added signed transaction validation for Bitcoin `signTransaction` and `composeTransaction` methods
- Added shamir recovery

# 7.0.5
__added__
- Added cloudfront cache invalidation
__fixed__
- Url encoding in `TrezorConnect.manifest`

# 7.0.4
__added__
- Added EOS methods `TrezorConnect.eosGetPublicKey` and `TrezorConnect.eosSignTransaction`
- Added `TrezorConnect.firmwareUpdate` (management method)
- Added new firmware releases
- Added new bridge releases
__fixed__
- Dependencies security vulnerabilities
- Minor fixes in flowtype and tests

# 7.0.3
__added__
- Added management methods `applyFlags`, `applySettings`, `backupDevice`, `changePin`, `firmwareErase`, `firmwareUpload`, `recoveryDevice`

# 7.0.2
__added__
- Added missing params to `TrezorConnect.signTransaction` method [`version`, `expiry`, `overwintered`, `versionGroupId`, `branchId`, `refTxs`]
- Possibility to use `TrezorConnect.signTransaction` without build-in backend (using `refTxs` field)
- Added `TrezorConnect.getSettings` method

__fixed__
- Fixed `Dash` and `Zcash` special transactions
- `EthereumGetAddress` address validation
- Flowtype for `CardanoInput`

# 7.0.1
__added__
- Added `TrezorConnect.manifest` method
- Added DebugLink (emulator) support: `TrezorConnect.debugLinkDecision` and `TrezorConnect.debugLinkGetState` methods
- Added `TrezorConnect.ethereumGetPublicKey` method (with fallback for older firmware)
- Added `TrezorConnect.loadDevice` method
- Added `Capricoin` support (with required changes in `hd-wallet` and `bitcoinjs-lib-zcash` libs)
- Added `firmwareRange` to every method (validation if device FW is in range: min_required_firmware - max_compatible_firmware declared in config.json)
- Added conditional protobuf messages (fallback for older FW)
- Added "device not backed up" confirmation
- Added `blockchain-link` dependency
- Added `TrezorConnect.rippleGetAccountInfo` method
- Added `TrezorConnect.blockchainGetFee` method
- Added `TrezorConnect.blockchainUnsubscribe` method
- Added `BlockchainEvent` (connect/error/block/notification)

__changed__
- Upgrade npm modules (babel@7)
- Changed `network` for `protocol_magic` in `TrezorConnect.cardanoSignTransaction` method

__fixed__
- ComposeTransaction: fees/legacy detection
- test with DebugLink device
- removed "window" references

# 6.0.5
__changed__
- Delay for popup window
- Temporary disable webusb (chrome72 issue)

# 6.0.4
__added__
- Added `UI.ADDRESS_VALIDATION` event

__changed__
- `getAddress`, `cardanoGetAddress`, `ethereumGetAddress`, `liskGetAddress`, `nemGetAddress`, `rippleGetAddress`, `stellarGetAddress`, `tezosGetAddress` methods (allow to handle `UI.ADDRESS_VALIDATION` event)
- refactor `ButtonRequest_Address` view in popup: display address and copy to clipboard button
- extend `getAccountInfo` response (utxo, used addresses, unused addresses)
- Moved flowtype declarations from ./src/flowtype to ./src/js/types
- Refactor CoinInfo to 3 types: BitcoinNetworkInfo, EthereumNetworkInfo and MiscNetworkInfo

__fixed__
- `stellarSignTransaction` with multiple operations

# 6.0.3
__added__
- Added `TrezorConnect.tezosGetAddress` method
- Added `TrezorConnect.tezosGetPublicKey` method
- Added `TrezorConnect.tezosSignTransaction` method
- Added `TrezorConnect.dispose` method
- Added `TrezorConnect.cancel` method
- Added new firmware releases
- Added new bridge releases

__changed__
- Whitelist `trusted` mode for instances hosted locally
- Send correct `script_type` in `GetPublicKey` message

__fixed__
- Stellar signTransaction amount validation
- Stellar signer field validation ("StellarSetOptionsOp" operation in "stellarSignTransaction" method)
- Firmware (model) not supported popup screen

# 6.0.2
__added__
- Added `TrezorConnect.wipeDevice` method
- Added `TrezorConnect.resetDevice` method
- Calling method on device with seedless setup is disabled by default

__changed__
- Post message to window.parent instead of window.top
- Authenticating device using BTC testnet path instead of dummy m/1/0/0

# 6.0.1
__fixed__
- WRONG_PREVIOUS_SESSION race condition when switching between tabs and acquiring device
- removed unnecessary console.logs and build scripts
- Docker build for npm

__changed__
- Renamed directory "dist" to "build"

# 6.0.0
__added__
- Added `TrezorConnect.pushTransaction` method with ethereum blockbook support
- Added `TrezorConnect.ethereumGetAccountInfo` method
- Added `TrezorConnect.blockchainSubscribe` method
- Added `TrezorConnect.blockchainDisconnect` method
- Added `BLOCKCHAIN` events
- Added `./data/bridge/releases.json`
- Added bridge release info in TRANSPORT.START and TRANSPORT.ERROR event

__fixed__
- TRANSPORT.ERROR event when computer goes to sleep
- unexpectedDeviceMode immediately rejects call in trusted mode

__changed__
- coins.json merged as one file (removed data/ethereumNetworks.json)
- License to T-RSL

# 5.0.34
__fixed__
- Unicode character in regexp, (https://github.com/trezor/connect/pull/229)

# 5.0.33
__fixed__
- `TrezorConnect.ethereumSignMessage` and `TrezorConnect.ethereumVerifyMessage` methods with "hex" parameter
- flowtype for `TrezorConnect.cardanoGetPublicKey` in `TrezorConnect.cardanoSignTransaction` methods

# 5.0.32
__added__
- Added `TrezorConnect.cardanoGetPublicKey` method
- Ability to sign hexed ethereum message
- `network` parameter to `TrezorConnect.cardanoSignTransaction` method

__fixed__
- TRANSPORT.ERROR event when computer goes to sleep
- finding backend by name instead of urls
- proper FW version for Lisk and Stellar

__removed__
- Removed `TrezorConnect.cardanoSignMessage` method
- Removed `TrezorConnect.cardanoVerifyMessage` method

# 5.0.31
__added__
- Support for Cardano
- Support for Ripple
- Support for Lisk
- Exception for not supported firmware when value for "trezor1" or "trezor2" inside coins.json is not set
- Disable customMessage method for devices with official firmware
- Added new field in `TrezorConnect.signEthereumTransaction` for `Wanchain`

__changed__
- Separate "getPublicKey" and "getAddress" methods for all coins

__fixed__
- Device state verification while using multiple instances with the same passphrase
- ConnectSettings sensitive settings verification in DataManager
- removed package-lock.json from repository

# 5.0.30
__added__
- Added 'send-max' and 'opreturn' output types to `TrezorConnect.composeTransaction`

__fixed__
- Handle popup close event while waiting for iframe handshake
- Removed ledgerVersion (protocol_version) from StellarSignTransaction method
- One time permissions stored in session in application variable
- `TrezorConnect.ethereumSignTransaction` recompute "v" value if Trezor returns value in range [0,1]
- Webextensions: Handling if popup is called from "normal" window or extension popup
- ConnectSetting default domain

# 5.0.29
__fixed__
- Fixed flowtype for TrezorConnect methods (bundled methods return bundled results)
- Fixed renderWebUSBButton method
- Removed "babel-polyfill" from npm and export unminified script https://connect.trezor.io/5/trezor-connect.js
- Added https://connect.trezor.io/5/trezor-connect.min.js to export with bundled "babel-polyfill"
- Web extensions: open popup tab next to currently used tab

# 5.0.28
__added__
- Added support for WebExtensions (Chrome/Firefox)
- Added host icon for whitelisted domains

__fixed__
- Fixed passphrase input type (revert to password type)
- Fixed popup and iframe timeout handling

# 5.0.27
__fixed__
- Fixed handling not initialized iframe
- Fixed iframe ad-blocker handling
- Fixed popup views

__changed__
- Popup as new tab

# 5.0.26
__added__
- Added support for Dogecoin and Vertcoin

__fixed__
- Fixed handling not initialized device
- SignTransaction: amount as string
- Handle origin of file://

__changed__
- Default url in connect

# 5.0.25
__added__
- Added documentation

__fixed__
- filter UI events for popup and trusted apps
- Fixed `TrezorConnect.signMessage` and `TrezorConnect.verifyMessage` signature to base64 format

__changed__
- Changed constants prefix from "__" to "-"

# 5.0.24
__fixed__
- removed popup delay if lazy loading
- validation of device state if method is using emptyPassphrase
- retyped Device, distinguished by "type" field
- eslint fixes

# 5.0.23
__fixed__
- npm package dependencies
- Unsupported browser (IE)

# 5.0.21
__added__
- Added `TrezorConnect.pushTransaction` method
- Added bundle parameters in `TrezorConnect.cipherKeyValue` method
- Added bundle parameters in `TrezorConnect.getPublicKey` method
- Added bundle parameters in `TrezorConnect.getAddress` method
- Added bundle parameters in `TrezorConnect.ethereumGetAddress` method
- Added bundle parameters in `TrezorConnect.nemGetAddress` method
- Added bundle parameters in `TrezorConnect.stellarGetAddress` method
- Added type conversion from stellar-sdk to protobuf in `TrezorConnect.stellarSignTransaction` method
- Popup warning with outdated firmware and outdated bridge
- Tests with emulator
- Added '@babel/runtime' to package dependency

__fixed__
- Fixed device authentication and popup open delay
- Minor fixes in popup view
- Ethereum methods accepts values with '0x' prefix
- Ethereum methods returns checksummed addresses (with different checksum typ for RSK network)
- Ethereum methods returns values prefixed with '0x'

# 5.0.20
__added__
- Added firmware check against CoinInfo.support values
- Added outdate firmware warning in popup

__fixed__
- Fixed `TrezorConnect.requestLogin` parameters
- Fixed race condition in UI.REQUEST_CONFIRMATION
- Fixed popup.html buttons click


# 5.0.18
__added__
- Added iframe lazy loading

__fixed__
- Build script for npm module
- Ultimate flow type
- Reorganized files and imports
- Minor fixes in code

# 5.0.17
__added__
- Added `TrezorConnect.getAccountInfo` method
- Added `TrezorConnect.signTransaction` method
- Added `TrezorConnect.composeTransaction` method
- Added `TrezorConnect.signMessage` method
- Added `TrezorConnect.verifyMessage` method
- Added `TrezorConnect.getAddress` method
- Added `TrezorConnect.requestLogin` method
- Added cashaddr support for BCH
- Added documentation

__fixed__
- Fixed `TrezorConnect.customMessage` logic and security
- Fixed `TrezorConnect.stellarSignTransaction` parameters compatible with "js-stellar-base"
- Fixed flowtype declarations for all methods. Params and responses

__removed__
- Removed unnecessary settings from ConnectSettings
- Removed unused methods from TrezorConnect

# 5.0.16
__added__
- Added `TrezorConnect.stellarSignTransaction` method

__changed__
- Changed `TrezorConnect.ethereumSignTransaction` parameters

__removed__
- Removed type and event fields from RESPONSE

# 5.0.15
__fixed__
- Library exports

# 5.0.14
__added__
- Added `TrezorConnect.nemGetAddress` method
- Added `TrezorConnect.nemSignTransaction` method
- Added `TrezorConnect.stellarGetAddress` method
- Added `TrezorConnect.customMessage` method

__fixed__
- Fixed flowtype


# 5.0.13
__added__
- Added messages from json instead of config_signed.bin
- Added popup.html UI/css
- Karma + Jasmine tests

__removed__
- Removed support for Bridge v1 and chrome extension


# 5.0.10
From this version trezor-connect is used by Trezor Password Manager<|MERGE_RESOLUTION|>--- conflicted
+++ resolved
@@ -1,4 +1,3 @@
-<<<<<<< HEAD
 # 8.1.0
 #### Added
 - Support for FW 1.9.0 and 2.3.0 (passphrase redesign)
@@ -17,8 +16,7 @@
 - disableWebUsb method
 - trezor-link protobuf messages overrides
 - Fixed race condition in nodejs https://github.com/trezor/connect/issues/504
-=======
->>>>>>> d6fdb7f5
+
 # 8.0.14 (server side only)
 #### Fixed
 - `signtxVerify` P2WSH output #541
