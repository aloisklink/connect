--- conflicted
+++ resolved
@@ -3,14 +3,10 @@
 #### Added
 - Public `getCoinInfo` method.
 #### Fixed
-<<<<<<< HEAD
 - `interactionTimeout` moved to a lower block in code.
-=======
-- `interactionTimeout` moved to a lower block in code
-- `composeTransaction` filter `max = -1` field from the result
->>>>>>> 876e55e5
-#### Changed
-- Using `setCustomBackend` method with an empty array of URLs will disable custom backends (reset to default).
+- `composeTransaction` filter `max = -1` field from the result.
+#### Changed
+- Using `blockchainSetCustomBackend` method with an empty array of URLs will disable custom backends (reset to default).
 - Blockbook will verify that it is connecting to the right coin backend or it will throw an error.
 - Don't try to validate multisig output scripts (not implemented yet).
 
