import {
    SRC,
    HTML_SRC,
    DATA_SRC,
    JS_SRC,
    DIST,
    LIB_NAME,
    NODE_MODULES,
} from './constants';

import webpack from 'webpack';
import HtmlWebpackPlugin from 'html-webpack-plugin';
import CopyWebpackPlugin from 'copy-webpack-plugin';
import MiniCssExtractPlugin from 'mini-css-extract-plugin';
import UglifyJsPlugin from 'uglifyjs-webpack-plugin';

module.exports = {
    mode: 'production',
    entry: {
        'trezor-connect': ['babel-polyfill', `${JS_SRC}index.js`],
        'iframe': `${JS_SRC}iframe/iframe.js`,
        'popup': `${JS_SRC}popup/popup.js`,
        'webusb': `${JS_SRC}webusb/index.js`,
        'extensionPermissions': `${JS_SRC}webusb/extensionPermissions.js`,
    },
    output: {
        filename: 'js/[name].[hash].js',
        path: DIST,
        publicPath: './',
        library: LIB_NAME,
        libraryTarget: 'umd',
        libraryExport: 'default',
    },
    module: {
        rules: [
            {
                test: /\.jsx?$/,
<<<<<<< HEAD
                exclude: [/node_modules/, /trezor-blockchain-link\/build\/workers/],
=======
                exclude: /node_modules/,
>>>>>>> 7e1e0bb6
                use: ['babel-loader'],
            },
            {
                test: /\.less$/,
                exclude: /node_modules/,
                use: [
                    {
                        loader: MiniCssExtractPlugin.loader,
                        options: { publicPath: '../' },
                    },
                    'css-loader',
                    'less-loader',
                ],
            },
            {
                test: /\.(png|gif|jpg)$/,
                loader: 'file-loader?name=./images/[name].[ext]',
                query: {
                    outputPath: './images',
                    name: '[name].[hash].[ext]',
                },
            },
            {
                test: /\.(ttf|eot|svg|woff|woff2)$/,
                loader: 'file-loader',
                query: {
                    outputPath: './fonts',
                    name: '[name].[hash].[ext]',
                },
            },
            {
                type: 'javascript/auto',
                test: /\.wasm$/,
                loader: 'file-loader',
                query: {
                    name: 'js/[name].[hash].[ext]',
                },
            },
            {
                type: 'javascript/auto',
                test: /\.json/,
                exclude: /node_modules/,
                loader: 'file-loader',
                query: {
                    outputPath: './data',
                    name: '[name].[hash].[ext]',
                },
            },
        ],
    },
    resolve: {
        modules: [ SRC, NODE_MODULES ],
<<<<<<< HEAD
        alias: {

        },
=======
>>>>>>> 7e1e0bb6
    },
    performance: {
        hints: false,
    },
    plugins: [
        new MiniCssExtractPlugin({
            filename: 'css/[name].[hash].css',
            chunkFilename: '[id].css',
        }),

        new HtmlWebpackPlugin({
            chunks: ['iframe'],
            filename: 'iframe.html',
            template: `${HTML_SRC}iframe.html`,
            inject: false,
        }),
        new HtmlWebpackPlugin({
            chunks: ['popup'],
            filename: 'popup.html',
            template: `${HTML_SRC}popup.html`,
            inject: false,
        }),
        new HtmlWebpackPlugin({
            chunks: ['webusb'],
            filename: 'webusb.html',
            template: `${HTML_SRC}webusb.html`,
            inject: true,
        }),
        new HtmlWebpackPlugin({
            chunks: ['extensionPermissions'],
            filename: 'extension-permissions.html',
            template: `${HTML_SRC}extension-permissions.html`,
            inject: true,
        }),

        new CopyWebpackPlugin([
            { from: `${HTML_SRC}index.html`, to: `${DIST}index.html` },
            { from: `${HTML_SRC}webusb.html`, to: `${DIST}webusb.html` },
            { from: DATA_SRC, to: `${DIST}data` },
<<<<<<< HEAD
            // { from: `${SRC}images`, to: 'images' },
=======
>>>>>>> 7e1e0bb6
        ]),

        // ignore Node.js lib from trezor-link
        new webpack.IgnorePlugin(/\/iconv-loader$/),
    ],

    // bitcoinjs-lib NOTE:
    // When uglifying the javascript, you must exclude the following variable names from being mangled:
    // Array, BigInteger, Boolean, ECPair, Function, Number, Point and Script.
    // This is because of the function-name-duck-typing used in typeforce.
    optimization: {
        minimizer: [
            new UglifyJsPlugin({
                parallel: true,
                uglifyOptions: {
                    compress: {
                        warnings: false,
                    },
                    mangle: {
                        reserved: [
                            'Array', 'BigInteger', 'Boolean', 'Buffer',
                            'ECPair', 'Function', 'Number', 'Point', 'Script',
                        ],
                    },
                },
            }),
        ],
    },
<<<<<<< HEAD
    // optimization: {
    //     minimize: false
    // },
=======
>>>>>>> 7e1e0bb6

    // ignoring Node.js import in fastxpub (hd-wallet)
    node: {
        fs: 'empty',
        path: 'empty',
<<<<<<< HEAD
        net: 'empty',
        tls: 'empty',
=======
>>>>>>> 7e1e0bb6
    },
};<|MERGE_RESOLUTION|>--- conflicted
+++ resolved
@@ -35,11 +35,7 @@
         rules: [
             {
                 test: /\.jsx?$/,
-<<<<<<< HEAD
                 exclude: [/node_modules/, /trezor-blockchain-link\/build\/workers/],
-=======
-                exclude: /node_modules/,
->>>>>>> 7e1e0bb6
                 use: ['babel-loader'],
             },
             {
@@ -92,12 +88,6 @@
     },
     resolve: {
         modules: [ SRC, NODE_MODULES ],
-<<<<<<< HEAD
-        alias: {
-
-        },
-=======
->>>>>>> 7e1e0bb6
     },
     performance: {
         hints: false,
@@ -137,10 +127,6 @@
             { from: `${HTML_SRC}index.html`, to: `${DIST}index.html` },
             { from: `${HTML_SRC}webusb.html`, to: `${DIST}webusb.html` },
             { from: DATA_SRC, to: `${DIST}data` },
-<<<<<<< HEAD
-            // { from: `${SRC}images`, to: 'images' },
-=======
->>>>>>> 7e1e0bb6
         ]),
 
         // ignore Node.js lib from trezor-link
@@ -169,21 +155,12 @@
             }),
         ],
     },
-<<<<<<< HEAD
-    // optimization: {
-    //     minimize: false
-    // },
-=======
->>>>>>> 7e1e0bb6
 
     // ignoring Node.js import in fastxpub (hd-wallet)
     node: {
         fs: 'empty',
         path: 'empty',
-<<<<<<< HEAD
         net: 'empty',
         tls: 'empty',
-=======
->>>>>>> 7e1e0bb6
     },
 };