--- conflicted
+++ resolved
@@ -23,14 +23,10 @@
     }
 
     .info-panel {
-<<<<<<< HEAD
-        margin-top: 10px;
-=======
         text-overflow: ellipsis;
         overflow: hidden;
         white-space: nowrap;
 
->>>>>>> 4c220ec4
         flex: 1;
         display: flex;
         flex-direction: column;
