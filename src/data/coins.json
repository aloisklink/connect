{
    "bitcoin": [
        {
            "address_type": 0,
            "address_type_p2sh": 5,
            "bech32_prefix": "bc",
            "bip115": false,
            "bitcore": [],
            "blockbook": [
                "https://btc1.trezor.io",
                "https://btc2.trezor.io",
                "https://btc3.trezor.io",
                "https://btc4.trezor.io",
                "https://btc5.trezor.io"
            ],
            "blocktime_seconds": 600,
            "cashaddr_prefix": null,
            "coin_label": "Bitcoin",
            "coin_name": "Bitcoin",
            "coin_shortcut": "BTC",
            "curve_name": "secp256k1",
            "decred": false,
            "default_fee_b": {
                "Economy": 70,
                "High": 200,
                "Low": 10,
                "Normal": 140
            },
            "dust_limit": 546,
            "force_bip143": false,
            "fork_id": null,
            "hash_genesis_block": "000000000019d6689c085ae165831e934ff763ae46a2a6c172b3f1b60a8ce26f",
            "max_address_length": 34,
            "maxfee_kb": 2000000,
            "min_address_length": 27,
            "minfee_kb": 1000,
            "name": "Bitcoin",
            "segwit": true,
            "shortcut": "BTC",
            "signed_message_header": "Bitcoin Signed Message:\n",
            "slip44": 0,
            "support": {
                "connect": true,
                "trezor1": "1.5.2",
                "trezor2": "2.0.5",
                "webwallet": true
            },
            "xprv_magic": 76066276,
            "xpub_magic": 76067358,
            "xpub_magic_segwit_native": 78792518,
            "xpub_magic_segwit_p2sh": 77429938
        },
        {
            "address_type": 111,
            "address_type_p2sh": 196,
            "bech32_prefix": "tb",
            "bip115": false,
            "bitcore": [],
            "blockbook": [
                "https://tbtc1.trezor.io",
                "https://tbtc2.trezor.io"
            ],
            "blocktime_seconds": 600,
            "cashaddr_prefix": null,
            "coin_label": "Testnet",
            "coin_name": "Testnet",
            "coin_shortcut": "TEST",
            "curve_name": "secp256k1",
            "decred": false,
            "default_fee_b": {
                "Normal": 10
            },
            "dust_limit": 546,
            "force_bip143": false,
            "fork_id": null,
            "hash_genesis_block": "000000000933ea01ad0ee984209779baaec3ced90fa3f408719526f8d77f4943",
            "max_address_length": 34,
            "maxfee_kb": 10000000,
            "min_address_length": 27,
            "minfee_kb": 1000,
            "name": "Testnet",
            "segwit": true,
            "shortcut": "TEST",
            "signed_message_header": "Bitcoin Signed Message:\n",
            "slip44": 1,
            "support": {
                "connect": true,
                "trezor1": "1.5.2",
                "trezor2": "2.0.5",
                "webwallet": true
            },
            "xprv_magic": 70615956,
            "xpub_magic": 70617039,
            "xpub_magic_segwit_native": 73342198,
            "xpub_magic_segwit_p2sh": 71979618
        },
        {
            "address_type": 0,
            "address_type_p2sh": 5,
            "bech32_prefix": null,
            "bip115": false,
            "bitcore": [],
            "blockbook": [
                "https://bch1.trezor.io",
                "https://bch2.trezor.io",
                "https://bch3.trezor.io",
                "https://bch4.trezor.io",
                "https://bch5.trezor.io"
            ],
            "blocktime_seconds": 600,
            "cashaddr_prefix": "bitcoincash",
            "coin_label": "Bitcoin Cash",
            "coin_name": "Bcash",
            "coin_shortcut": "BCH",
            "curve_name": "secp256k1",
            "decred": false,
            "default_fee_b": {
                "Economy": 70,
                "High": 200,
                "Low": 10,
                "Normal": 140
            },
            "dust_limit": 546,
            "force_bip143": true,
            "fork_id": 0,
            "hash_genesis_block": "000000000019d6689c085ae165831e934ff763ae46a2a6c172b3f1b60a8ce26f",
            "max_address_length": 34,
            "maxfee_kb": 500000,
            "min_address_length": 27,
            "minfee_kb": 1000,
            "name": "Bitcoin Cash",
            "segwit": false,
            "shortcut": "BCH",
            "signed_message_header": "Bitcoin Signed Message:\n",
            "slip44": 145,
            "support": {
                "connect": true,
                "trezor1": "1.6.2",
                "trezor2": "2.0.7",
                "webwallet": true
            },
            "xprv_magic": 76066276,
            "xpub_magic": 76067358,
            "xpub_magic_segwit_native": null,
            "xpub_magic_segwit_p2sh": null
        },
        {
            "address_type": 38,
            "address_type_p2sh": 23,
            "bech32_prefix": "btg",
            "bip115": false,
            "bitcore": [],
            "blockbook": [
                "https://btg1.trezor.io",
                "https://btg2.trezor.io",
                "https://btg3.trezor.io",
                "https://btg4.trezor.io",
                "https://btg5.trezor.io"
            ],
            "blocktime_seconds": 600,
            "cashaddr_prefix": null,
            "coin_label": "Bitcoin Gold",
            "coin_name": "Bgold",
            "coin_shortcut": "BTG",
            "curve_name": "secp256k1",
            "decred": false,
            "default_fee_b": {
                "Economy": 70,
                "High": 200,
                "Low": 10,
                "Normal": 140
            },
            "dust_limit": 546,
            "force_bip143": true,
            "fork_id": 79,
            "hash_genesis_block": "000000000019d6689c085ae165831e934ff763ae46a2a6c172b3f1b60a8ce26f",
            "max_address_length": 34,
            "maxfee_kb": 500000,
            "min_address_length": 27,
            "minfee_kb": 1000,
            "name": "Bitcoin Gold",
            "segwit": true,
            "shortcut": "BTG",
            "signed_message_header": "Bitcoin Gold Signed Message:\n",
            "slip44": 156,
            "support": {
                "connect": true,
                "trezor1": "1.6.2",
                "trezor2": "2.0.7",
                "webwallet": true
            },
            "xprv_magic": 76066276,
            "xpub_magic": 76067358,
            "xpub_magic_segwit_native": null,
            "xpub_magic_segwit_p2sh": 77429938
        },
        {
            "address_type": 28,
            "address_type_p2sh": 35,
            "bech32_prefix": null,
            "bip115": false,
            "bitcore": [],
            "blockbook": [
                "https://blockbook.capricoin.org",
                "https://blockbook2.capricoin.org",
                "https://blockbook3.capricoin.org",
                "https://blockbook4.capricoin.org"
            ],
            "blocktime_seconds": 60,
            "cashaddr_prefix": null,
            "coin_label": "Capricoin",
            "coin_name": "Capricoin",
            "coin_shortcut": "CPC",
            "curve_name": "secp256k1",
            "decred": false,
            "default_fee_b": {
                "Economy": 7,
                "High": 20,
                "Low": 1,
                "Normal": 14
            },
            "duplicate": true,
            "dust_limit": 546,
            "force_bip143": false,
            "fork_id": null,
            "hash_genesis_block": "000007abc632537def4bce0806ca008150b19363f887ad0cb5cf582804f8bc3d",
            "max_address_length": 34,
            "maxfee_kb": 2000000,
            "min_address_length": 27,
            "minfee_kb": 1000,
            "name": "Capricoin",
            "segwit": false,
            "shortcut": "CPC",
            "signed_message_header": "Capricoin Signed Message:\n",
            "slip44": 289,
            "support": {
                "connect": true,
                "trezor1": "soon",
                "trezor2": "soon",
                "webwallet": false
            },
            "xprv_magic": 76066276,
            "xpub_magic": 76067358,
            "xpub_magic_segwit_native": 78792518,
            "xpub_magic_segwit_p2sh": 77429938
        },
        {
            "address_type": 76,
            "address_type_p2sh": 16,
            "bech32_prefix": null,
            "bip115": false,
            "bitcore": [],
            "blockbook": [
                "https://dash1.trezor.io",
                "https://dash2.trezor.io",
                "https://dash3.trezor.io",
                "https://dash4.trezor.io",
                "https://dash5.trezor.io"
            ],
            "blocktime_seconds": 150,
            "cashaddr_prefix": null,
            "coin_label": "Dash",
            "coin_name": "Dash",
            "coin_shortcut": "DASH",
            "curve_name": "secp256k1",
            "decred": false,
            "default_fee_b": {
                "Normal": 10
            },
            "dust_limit": 5460,
            "force_bip143": false,
            "fork_id": null,
            "hash_genesis_block": "00000ffd590b1485b3caadc19b22e6379c733355108f107a430458cdf3407ab6",
            "max_address_length": 34,
            "maxfee_kb": 100000,
            "min_address_length": 27,
            "minfee_kb": 1000,
            "name": "Dash",
            "segwit": false,
            "shortcut": "DASH",
            "signed_message_header": "DarkCoin Signed Message:\n",
            "slip44": 5,
            "support": {
                "connect": true,
                "trezor1": "1.5.2",
                "trezor2": "2.0.5",
                "webwallet": true
            },
            "xprv_magic": 50221816,
            "xpub_magic": 50221772,
            "xpub_magic_segwit_native": null,
            "xpub_magic_segwit_p2sh": null
        },
        {
            "address_type": 30,
            "address_type_p2sh": 22,
            "bech32_prefix": null,
            "bip115": false,
            "bitcore": [],
            "blockbook": [
                "https://doge1.trezor.io",
                "https://doge2.trezor.io",
                "https://doge3.trezor.io",
                "https://doge4.trezor.io",
                "https://doge5.trezor.io"
            ],
            "blocktime_seconds": 60,
            "cashaddr_prefix": null,
            "coin_label": "Dogecoin",
            "coin_name": "Dogecoin",
            "coin_shortcut": "DOGE",
            "curve_name": "secp256k1",
            "decred": false,
            "default_fee_b": {
                "Normal": 100000
            },
            "dust_limit": 10000000,
            "force_bip143": false,
            "fork_id": null,
            "hash_genesis_block": "1a91e3dace36e2be3bf030a65679fe821aa1d6ef92e7c9902eb318182c355691",
            "max_address_length": 34,
            "maxfee_kb": 1000000000,
            "min_address_length": 27,
            "minfee_kb": 1000,
            "name": "Dogecoin",
            "segwit": false,
            "shortcut": "DOGE",
            "signed_message_header": "Dogecoin Signed Message:\n",
            "slip44": 3,
            "support": {
                "connect": true,
                "trezor1": "1.5.2",
                "trezor2": "2.0.5",
                "webwallet": true
            },
            "xprv_magic": 49988504,
            "xpub_magic": 49990397,
            "xpub_magic_segwit_native": null,
            "xpub_magic_segwit_p2sh": null
        },
        {
            "address_type": 48,
            "address_type_p2sh": 50,
            "bech32_prefix": "ltc",
            "bip115": false,
            "bitcore": [],
            "blockbook": [
                "https://ltc1.trezor.io",
                "https://ltc2.trezor.io",
                "https://ltc3.trezor.io",
                "https://ltc4.trezor.io",
                "https://ltc5.trezor.io"
            ],
            "blocktime_seconds": 150,
            "cashaddr_prefix": null,
            "coin_label": "Litecoin",
            "coin_name": "Litecoin",
            "coin_shortcut": "LTC",
            "curve_name": "secp256k1",
            "decred": false,
            "default_fee_b": {
                "Normal": 1000
            },
            "dust_limit": 546,
            "force_bip143": false,
            "fork_id": null,
            "hash_genesis_block": "12a765e31ffd4059bada1e25190f6e98c99d9714d334efa41a195a7e7e04bfe2",
            "max_address_length": 34,
            "maxfee_kb": 40000000,
            "min_address_length": 27,
            "minfee_kb": 100000,
            "name": "Litecoin",
            "segwit": true,
            "shortcut": "LTC",
            "signed_message_header": "Litecoin Signed Message:\n",
            "slip44": 2,
            "support": {
                "connect": true,
                "trezor1": "1.5.2",
                "trezor2": "2.0.5",
                "webwallet": true
            },
            "xprv_magic": 27106558,
            "xpub_magic": 27108450,
            "xpub_magic_segwit_native": null,
            "xpub_magic_segwit_p2sh": 28471030
        },
        {
            "address_type": 52,
            "address_type_p2sh": 5,
            "bech32_prefix": null,
            "bip115": false,
            "bitcore": [],
            "blockbook": [
                "https://nmc1.trezor.io",
                "https://nmc2.trezor.io"
            ],
            "blocktime_seconds": 600,
            "cashaddr_prefix": null,
            "coin_label": "Namecoin",
            "coin_name": "Namecoin",
            "coin_shortcut": "NMC",
            "curve_name": "secp256k1",
            "decred": false,
            "default_fee_b": {
                "Normal": 10
            },
            "dust_limit": 2940,
            "force_bip143": false,
            "fork_id": null,
            "hash_genesis_block": "000000000062b72c5e2ceb45fbc8587e807c155b0da735e6483dfba2f0a9c770",
            "max_address_length": 34,
            "maxfee_kb": 10000000,
            "min_address_length": 27,
            "minfee_kb": 1000,
            "name": "Namecoin",
            "segwit": false,
            "shortcut": "NMC",
            "signed_message_header": "Namecoin Signed Message:\n",
            "slip44": 7,
            "support": {
                "connect": true,
                "trezor1": "1.5.2",
                "trezor2": "2.0.5",
                "webwallet": true
            },
            "xprv_magic": 76066276,
            "xpub_magic": 76067358,
            "xpub_magic_segwit_native": null,
            "xpub_magic_segwit_p2sh": null
        },
        {
            "address_type": 71,
            "address_type_p2sh": 5,
            "bech32_prefix": "vtc",
            "bip115": false,
            "bitcore": [],
            "blockbook": [
                "https://vtc1.trezor.io",
                "https://vtc2.trezor.io",
                "https://vtc3.trezor.io",
                "https://vtc4.trezor.io",
                "https://vtc5.trezor.io"
            ],
            "blocktime_seconds": 150,
            "cashaddr_prefix": null,
            "coin_label": "Vertcoin",
            "coin_name": "Vertcoin",
            "coin_shortcut": "VTC",
            "curve_name": "secp256k1",
            "decred": false,
            "default_fee_b": {
                "Normal": 1000
            },
            "dust_limit": 54600,
            "force_bip143": false,
            "fork_id": null,
            "hash_genesis_block": "4d96a915f49d40b1e5c2844d1ee2dccb90013a990ccea12c492d22110489f0c4",
            "max_address_length": 34,
            "maxfee_kb": 40000000,
            "min_address_length": 27,
            "minfee_kb": 100000,
            "name": "Vertcoin",
            "segwit": true,
            "shortcut": "VTC",
            "signed_message_header": "Vertcoin Signed Message:\n",
            "slip44": 28,
            "support": {
                "connect": true,
                "trezor1": "1.6.1",
                "trezor2": "2.0.5",
                "webwallet": true
            },
            "xprv_magic": 76066276,
            "xpub_magic": 76067358,
            "xpub_magic_segwit_native": null,
            "xpub_magic_segwit_p2sh": 77429938
        },
        {
            "address_type": 7352,
            "address_type_p2sh": 7357,
            "bech32_prefix": null,
            "bip115": false,
            "bitcore": [],
            "blockbook": [
                "https://zec1.trezor.io",
                "https://zec2.trezor.io",
                "https://zec3.trezor.io",
                "https://zec4.trezor.io",
                "https://zec5.trezor.io"
            ],
            "blocktime_seconds": 150,
            "cashaddr_prefix": null,
            "coin_label": "Zcash",
            "coin_name": "Zcash",
            "coin_shortcut": "ZEC",
            "curve_name": "secp256k1",
            "decred": false,
            "default_fee_b": {
                "Normal": 10
            },
            "dust_limit": 546,
            "force_bip143": false,
            "fork_id": null,
            "hash_genesis_block": "00040fe8ec8471911baa1db1266ea15dd06b4a8a5c453883c000b031973dce08",
            "max_address_length": 95,
            "maxfee_kb": 1000000,
            "min_address_length": 35,
            "minfee_kb": 1000,
            "name": "Zcash",
            "segwit": false,
            "shortcut": "ZEC",
            "signed_message_header": "Zcash Signed Message:\n",
            "slip44": 133,
            "support": {
                "connect": true,
                "trezor1": "1.6.2",
                "trezor2": "2.0.7",
                "webwallet": true
            },
            "xprv_magic": 76066276,
            "xpub_magic": 76067358,
            "xpub_magic_segwit_native": null,
            "xpub_magic_segwit_p2sh": null
        }
    ],
    "erc20": [],
    "eth": [
        {
            "blockbook": [
                "https://eth1.trezor.io",
                "https://eth2.trezor.io"
            ],
            "chain": "eth",
            "chain_id": 1,
            "name": "Ethereum",
            "rskip60": false,
            "shortcut": "ETH",
            "slip44": 60,
            "support": {
                "connect": true,
                "trezor1": "1.6.2",
                "trezor2": "2.0.7",
                "webwallet": true
            },
            "url": "https://www.ethereum.org"
        },
        {
            "blockbook": [],
            "chain": "exp",
            "chain_id": 2,
            "name": "Expanse",
            "rskip60": false,
            "shortcut": "EXP",
            "slip44": 40,
            "support": {
                "connect": true,
                "trezor1": "1.6.2",
                "trezor2": "2.0.7",
                "webwallet": false
            },
            "url": "https://expanse.tech"
        },
        {
            "blockbook": [
                "https://ropsten1.trezor.io"
            ],
            "chain": "rop",
            "chain_id": 3,
            "name": "Ethereum Testnet Ropsten",
            "rskip60": false,
            "shortcut": "tROP",
            "slip44": 1,
            "support": {
                "connect": true,
                "trezor1": "1.6.2",
                "trezor2": "2.0.7",
                "webwallet": false
            },
            "url": "https://www.ethereum.org"
        },
        {
            "blockbook": [],
            "chain": "rin",
            "chain_id": 4,
            "name": "Ethereum Testnet Rinkeby",
            "rskip60": false,
            "shortcut": "tRIN",
            "slip44": 1,
            "support": {
                "connect": true,
                "trezor1": "1.6.2",
                "trezor2": "2.0.7",
                "webwallet": false
            },
            "url": "https://www.ethereum.org"
        },
        {
            "blockbook": [],
            "chain": "ubq",
            "chain_id": 8,
            "name": "Ubiq",
            "rskip60": false,
            "shortcut": "UBQ",
            "slip44": 108,
            "support": {
                "connect": true,
                "trezor1": "1.6.2",
                "trezor2": "2.0.7",
                "webwallet": false
            },
            "url": "https://ubiqsmart.com"
        },
        {
            "blockbook": [],
            "chain": "etsc",
            "chain_id": 28,
            "name": "Ethereum Social",
            "rskip60": false,
            "shortcut": "ETSC",
            "slip44": 1128,
            "support": {
                "connect": true,
                "trezor1": "1.6.2",
                "trezor2": "2.0.7",
                "webwallet": false
            },
            "url": "https://ethereumsocial.kr"
        },
        {
            "blockbook": [],
            "chain": "rsk",
            "chain_id": 30,
            "name": "RSK",
            "rskip60": true,
            "shortcut": "RSK",
            "slip44": 137,
            "support": {
                "connect": true,
                "trezor1": "1.6.2",
                "trezor2": "2.0.7",
                "webwallet": false
            },
            "url": "https://www.rsk.co"
        },
        {
            "blockbook": [],
            "chain": "trsk",
            "chain_id": 31,
            "name": "RSK Testnet",
            "rskip60": true,
            "shortcut": "tRSK",
            "slip44": 37310,
            "support": {
                "connect": true,
                "trezor1": "1.6.2",
                "trezor2": "2.0.7",
                "webwallet": false
            },
            "url": "https://www.rsk.co"
        },
        {
            "blockbook": [],
            "chain": "kov",
            "chain_id": 42,
            "name": "Ethereum Testnet Kovan",
            "rskip60": false,
            "shortcut": "tKOV",
            "slip44": 1,
            "support": {
                "connect": true,
                "trezor1": "1.6.2",
                "trezor2": "2.0.7",
                "webwallet": false
            },
            "url": "https://www.ethereum.org"
        },
        {
            "blockbook": [],
            "chain": "go",
            "chain_id": 60,
            "name": "GoChain",
            "rskip60": false,
            "shortcut": "GO",
            "slip44": 6060,
            "support": {
                "connect": true,
                "trezor1": "1.6.2",
                "trezor2": "2.0.7",
                "webwallet": false
            },
            "url": "https://gochain.io"
        },
        {
            "blockbook": [
                "https://etc1.trezor.io",
                "https://etc2.trezor.io"
            ],
            "chain": "etc",
            "chain_id": 61,
            "name": "Ethereum Classic",
            "rskip60": false,
            "shortcut": "ETC",
            "slip44": 61,
            "support": {
                "connect": true,
                "trezor1": "1.6.2",
                "trezor2": "2.0.7",
                "webwallet": true
            },
            "url": "https://ethereumclassic.github.io"
        },
        {
            "blockbook": [],
            "chain": "tetc",
            "chain_id": 62,
            "name": "Ethereum Classic Testnet",
            "rskip60": false,
            "shortcut": "tETC",
            "slip44": 1,
            "support": {
                "connect": true,
                "trezor1": "1.6.2",
                "trezor2": "2.0.7",
                "webwallet": false
            },
            "url": "https://ethereumclassic.github.io"
        },
        {
            "blockbook": [],
            "chain": "ella",
            "chain_id": 64,
            "name": "Ellaism",
            "rskip60": false,
            "shortcut": "ELLA",
            "slip44": 163,
            "support": {
                "connect": true,
                "trezor1": "1.6.2",
                "trezor2": "2.0.7",
                "webwallet": false
            },
            "url": "https://ellaism.org"
        },
        {
            "blockbook": [],
            "chain": "mix",
            "chain_id": 76,
            "name": "Mix",
            "rskip60": false,
            "shortcut": "MIX",
            "slip44": 76,
            "support": {
                "connect": true,
                "trezor1": "1.7.2",
                "trezor2": "2.0.10",
                "webwallet": false
            },
            "url": "https://www.mix-blockchain.org"
        },
        {
            "blockbook": [],
            "chain": "clo",
            "chain_id": 820,
            "name": "Callisto",
            "rskip60": false,
            "shortcut": "CLO",
            "slip44": 820,
            "support": {
                "connect": true,
                "trezor1": "1.6.2",
                "trezor2": "2.0.7",
                "webwallet": false
            },
            "url": "https://callisto.network"
        },
        {
            "blockbook": [],
            "chain": "ath",
            "chain_id": 1620,
<<<<<<< HEAD
            "duplicate": true,
=======
>>>>>>> 0de7e041
            "name": "Atheios",
            "rskip60": false,
            "shortcut": "ATH",
            "slip44": 1620,
            "support": {
                "connect": true,
                "trezor1": "1.6.3",
                "trezor2": "2.0.8",
                "webwallet": false
            },
            "url": "https://atheios.com"
        },
        {
            "blockbook": [],
            "chain": "egem",
            "chain_id": 1987,
            "name": "EtherGem",
            "rskip60": false,
            "shortcut": "EGEM",
            "slip44": 1987,
            "support": {
                "connect": true,
                "trezor1": "1.6.2",
                "trezor2": "2.0.7",
                "webwallet": false
            },
            "url": "https://egem.io"
        },
        {
            "blockbook": [],
            "chain": "eosc",
            "chain_id": 2018,
            "name": "EOS Classic",
            "rskip60": false,
            "shortcut": "EOSC",
            "slip44": 2018,
            "support": {
                "connect": true,
                "trezor1": "1.6.2",
                "trezor2": "2.0.7",
                "webwallet": false
            },
            "url": "https://eos-classic.io"
        },
        {
            "blockbook": [],
            "chain": "esn",
            "chain_id": 31102,
            "name": "Ethersocial Network",
            "rskip60": false,
            "shortcut": "ESN",
            "slip44": 31102,
            "support": {
                "connect": true,
                "trezor1": "1.6.3",
                "trezor2": "2.0.8",
                "webwallet": false
            },
            "url": "https://ethersocial.org"
        },
        {
            "blockbook": [],
            "chain": "akroma",
            "chain_id": 200625,
            "name": "Akroma",
            "rskip60": false,
            "shortcut": "AKA",
            "slip44": 200625,
            "support": {
                "connect": true,
                "trezor1": "1.6.3",
                "trezor2": "2.0.8",
                "webwallet": false
            },
            "url": "https://akroma.io"
        },
        {
            "blockbook": [],
            "chain": "etho",
            "chain_id": 1313114,
            "name": "Ether-1",
            "rskip60": false,
            "shortcut": "ETHO",
            "slip44": 1313114,
            "support": {
                "connect": true,
                "trezor1": "1.6.3",
                "trezor2": "2.0.8",
                "webwallet": false
            },
            "url": "https://ether1.org"
        },
        {
            "blockbook": [],
            "chain": "music",
            "chain_id": 7762959,
            "name": "Musicoin",
            "rskip60": false,
            "shortcut": "MUSIC",
            "slip44": 184,
            "support": {
                "connect": true,
                "trezor1": "1.6.3",
                "trezor2": "2.0.8",
                "webwallet": false
            },
            "url": "https://musicoin.org"
        },
        {
            "blockbook": [],
            "chain": "pirl",
            "chain_id": 3125659152,
            "name": "Pirl",
            "rskip60": false,
            "shortcut": "PIRL",
            "slip44": 164,
            "support": {
                "connect": true,
                "trezor1": "1.6.3",
                "trezor2": "2.0.8",
                "webwallet": false
            },
            "url": "https://pirl.io"
        }
    ],
    "misc": [
        {
            "curve": "ed25519",
            "name": "Cardano",
            "shortcut": "ADA",
            "slip44": 1815,
            "support": {
                "connect": true,
                "trezor1": false,
                "trezor2": "2.0.8",
                "webwallet": false
            },
            "wallet": {
                "AdaLite": "https://adalite.io/app"
            }
        },
        {
            "curve": "ed25519",
            "name": "Lisk",
            "shortcut": "LSK",
            "slip44": 134,
            "support": {
                "connect": true,
                "trezor1": "1.7.1",
                "trezor2": "2.0.7",
                "webwallet": false
            },
            "wallet": {}
        },
        {
            "curve": "ed25519",
            "name": "Stellar",
            "shortcut": "XLM",
            "slip44": 148,
            "support": {
                "connect": true,
                "trezor1": "1.7.1",
                "trezor2": "2.0.8",
                "webwallet": false
            },
            "wallet": {
                "Account Viewer": "https://trezor.io/stellar/"
            }
        },
        {
            "curve": "secp256k1",
            "name": "Ripple",
            "shortcut": "XRP",
            "slip44": 144,
            "decimals": 6,
            "support": {
                "connect": true,
                "trezor1": false,
                "trezor2": "2.0.8",
                "webwallet": false
            },
<<<<<<< HEAD
            "blockchain_link": {
                "type": "ripple",
                "url": [
                    "wss://s1.ripple.com",
                    "wss://s-east.ripple.com",
                    "wss://s-west.ripple.com"
                ]
            }
        },
        {
            "curve": "secp256k1",
            "name": "Ripple Testnet",
            "shortcut": "tXRP",
            "slip44": 1,
            "decimals": 6,
            "support": {
                "connect": true,
                "trezor1": false,
                "trezor2": "2.0.8",
                "webwallet": false
            },
            "blockchain_link": {
                "type": "ripple",
                "url": ["wss://s.altnet.rippletest.net"]
            }
        },
        {
=======
            "wallet": {}
        },
        {
>>>>>>> 0de7e041
            "curve": "ed25519",
            "name": "Tezos",
            "shortcut": "XTZ",
            "slip44": 1729,
            "support": {
                "connect": true,
                "trezor1": false,
                "trezor2": "2.0.8",
                "webwallet": false
            },
            "wallet": {
                "SimpleStaking": "https://simplestaking.com"
            }
        }
    ],
    "nem": [
        {
            "divisibility": 6,
            "mosaic": "xem",
            "name": "NEM",
            "namespace": "nem",
            "shortcut": "XEM",
            "support": {
                "connect": true,
                "trezor1": "1.6.2",
                "trezor2": "2.0.7",
                "webwallet": false
            },
            "ticker": "XEM"
        },
        {
            "divisibility": 6,
            "fee": 10,
            "levy": "MosaicLevy_Percentile",
            "levy_mosaic": "coin",
            "levy_namespace": "dim",
            "mosaic": "coin",
            "name": "DIMCOIN",
            "namespace": "dim",
            "networks": [
                104
            ],
            "shortcut": "DIM",
            "support": {
                "connect": true,
                "trezor1": "1.6.2",
                "trezor2": "2.0.7",
                "webwallet": false
            },
            "ticker": "DIM"
        },
        {
            "divisibility": 6,
            "mosaic": "token",
            "name": "DIM TOKEN",
            "namespace": "dim",
            "networks": [
                104
            ],
            "shortcut": "DIMTOK",
            "support": {
                "connect": true,
                "trezor1": "1.6.2",
                "trezor2": "2.0.7",
                "webwallet": false
            },
            "ticker": "DIMTOK"
        },
        {
            "divisibility": 0,
            "mosaic": "breeze-token",
            "name": "Breeze Token",
            "namespace": "breeze",
            "networks": [
                104
            ],
            "shortcut": "BREEZE",
            "support": {
                "connect": true,
                "trezor1": "1.6.2",
                "trezor2": "2.0.7",
                "webwallet": false
            },
            "ticker": "BREEZE"
        },
        {
            "divisibility": 0,
            "mosaic": "heart",
            "name": "PacNEM Game Credits",
            "namespace": "pacnem",
            "networks": [
                104
            ],
            "shortcut": "PAC:HRT",
            "support": {
                "connect": true,
                "trezor1": "1.6.2",
                "trezor2": "2.0.7",
                "webwallet": false
            },
            "ticker": "PAC:HRT"
        },
        {
            "divisibility": 6,
            "fee": 100,
            "levy": "MosaicLevy_Percentile",
            "levy_mosaic": "xem",
            "levy_namespace": "nem",
            "mosaic": "cheese",
            "name": "PacNEM Score Tokens",
            "namespace": "pacnem",
            "networks": [
                104
            ],
            "shortcut": "PAC:CHS",
            "support": {
                "connect": true,
                "trezor1": "1.6.2",
                "trezor2": "2.0.7",
                "webwallet": false
            },
            "ticker": "PAC:CHS"
        }
    ]
}<|MERGE_RESOLUTION|>--- conflicted
+++ resolved
@@ -778,10 +778,6 @@
             "blockbook": [],
             "chain": "ath",
             "chain_id": 1620,
-<<<<<<< HEAD
-            "duplicate": true,
-=======
->>>>>>> 0de7e041
             "name": "Atheios",
             "rskip60": false,
             "shortcut": "ATH",
@@ -963,7 +959,6 @@
                 "trezor2": "2.0.8",
                 "webwallet": false
             },
-<<<<<<< HEAD
             "blockchain_link": {
                 "type": "ripple",
                 "url": [
@@ -991,11 +986,6 @@
             }
         },
         {
-=======
-            "wallet": {}
-        },
-        {
->>>>>>> 0de7e041
             "curve": "ed25519",
             "name": "Tezos",
             "shortcut": "XTZ",
