/* @flow */
import { crypto } from 'bitcoinjs-lib-zcash';

import Device from '../../device/Device';
import DataManager from '../../data/DataManager';
import * as UI from '../../constants/ui';
import * as DEVICE from '../../constants/device';
import { load as loadStorage, save as saveStorage, PERMISSIONS_KEY } from '../../iframe/storage';

import { UiMessage, DeviceMessage } from '../../message/builder';
import type { Deferred, CoreMessage, UiPromiseResponse } from '../../types';
<<<<<<< HEAD
import type { ButtonRequestData } from '../../types/ui-request';
=======
import type { ButtonRequestData } from '../../types/uiRequest';
>>>>>>> 89371cb1

export interface MethodInterface {
    +responseID: number,
    +device: Device,
}

export default class AbstractMethod implements MethodInterface {
    responseID: number;
    device: Device;
    devicePath: ?string;
    deviceInstance: number;
    deviceState: ?string;
    hasExpectedDeviceState: boolean;
    keepSession: boolean;
    overridePreviousCall: boolean;
    overridden: boolean;
    name: string; // method name
    info: string; // method info, displayed in popup info-panel
    useUi: boolean; // should use popup?
    useDevice: boolean; // use device
    useDeviceState: boolean; // should validate device state?
    useEmptyPassphrase: boolean;
    allowSeedlessDevice: boolean;

    requiredFirmware: Array<string>;
    requiredPermissions: Array<string>;
    allowDeviceMode: Array<string>; // used in device management (like ResetDevice allow !UI.INITIALIZED)

    +confirmation: () => Promise<boolean>;
    +getButtonRequestData: (code: string) => ?ButtonRequestData;

    // // callbacks
    postMessage: (message: CoreMessage) => void;
    getPopupPromise: () => Deferred<void>;
    createUiPromise: (promiseId: string, device?: Device) => Deferred<UiPromiseResponse>;
    findUiPromise: (callId: number, promiseId: string) => ?Deferred<UiPromiseResponse>;
    removeUiPromise: (promise: Deferred<UiPromiseResponse>) => void;

    constructor(message: CoreMessage) {
        const payload: any = message.payload;
        this.name = payload.method;
        this.responseID = message.id || 0;
        this.devicePath = payload.device ? payload.device.path : null;
        this.deviceInstance = payload.device ? payload.device.instance : 0;
        // expected state from method parameter.
        // it could be null
        this.deviceState = payload.device ? payload.device.state : null;
        this.hasExpectedDeviceState = payload.device ? payload.device.hasOwnProperty('state') : false;
        this.keepSession = typeof payload.keepSession === 'boolean' ? payload.keepSession : false;
        this.overridePreviousCall = typeof payload.override === 'boolean' ? payload.override : false;
        this.overridden = false;
        this.useEmptyPassphrase = typeof payload.useEmptyPassphrase === 'boolean' ? payload.useEmptyPassphrase : false;
        this.allowSeedlessDevice = typeof payload.allowSeedlessDevice === 'boolean' ? payload.allowSeedlessDevice : false;
        this.allowDeviceMode = [];
        if (this.allowSeedlessDevice) {
            this.allowDeviceMode = [ UI.SEEDLESS ];
        }
        // default values for all methods
        this.requiredFirmware = ['1.0.0', '2.0.0'];
        this.useDevice = true;
        this.useDeviceState = true;
        this.useUi = true;
    }

    async run(): Promise<Object | Array<Object>> {
        // to override
        return new Promise(resolve => resolve({}));
    }

    async requestPermissions(): Promise<boolean> {
        // wait for popup window
        await this.getPopupPromise().promise;
        // initialize user response promise
        const uiPromise = this.createUiPromise(UI.RECEIVE_PERMISSION, this.device);
        this.postMessage(new UiMessage(UI.REQUEST_PERMISSION, {
            permissions: this.requiredPermissions,
            device: this.device.toMessageObject(),
        }));
        // wait for response
        const uiResp: UiPromiseResponse = await uiPromise.promise;

        const permissionsResponse: any = uiResp.payload;

        if (permissionsResponse.granted) {
            this.savePermissions(!(permissionsResponse.remember));
            return true;
        }
        return false;
    }

    checkPermissions(): void {
        const savedPermissions: ?JSON = loadStorage(PERMISSIONS_KEY);
        let notPermitted: Array<string> = [ ...this.requiredPermissions ];
        if (savedPermissions && Array.isArray(savedPermissions)) {
            // find permissions for this origin
            const originPermissions: Array<Object> = savedPermissions.filter(p => p.origin === DataManager.getSettings('origin'));
            if (originPermissions.length > 0) {
                // check if permission was granted
                notPermitted = notPermitted.filter(np => {
                    const granted = originPermissions.find(p => p.type === np && p.device === this.device.features.device_id);
                    return !granted;
                });
            }
        }
        this.requiredPermissions = notPermitted;
    }

    savePermissions(temporary: boolean = false) {
        let savedPermissions: ?JSON = loadStorage(PERMISSIONS_KEY, temporary);
        if (!savedPermissions || !Array.isArray(savedPermissions)) {
            savedPermissions = JSON.parse('[]');
        }

        let permissionsToSave: Array<Object> = this.requiredPermissions.map(p => {
            return {
                origin: DataManager.getSettings('origin'),
                type: p,
                device: this.device.features.device_id,
            };
        });

        // check if this will be first time granted permission to read this device
        // if so, emit "device_connect" event because this wasn't send before
        let emitEvent: boolean = false;
        if (this.requiredPermissions.indexOf('read') >= 0) {
            const wasAlreadyGranted = savedPermissions.filter(p => p.origin === DataManager.getSettings('origin') && p.type === 'read' && p.device === this.device.features.device_id);
            if (wasAlreadyGranted.length < 1) {
                emitEvent = true;
            }
        }

        // find permissions for this origin
        const originPermissions: Array<Object> = savedPermissions.filter(p => p.origin === DataManager.getSettings('origin'));
        if (originPermissions.length > 0) {
            permissionsToSave = permissionsToSave.filter(p2s => {
                const granted = originPermissions.find(p => p.type === p2s.type && p.device === p2s.device);
                return !granted;
            });
        }

        saveStorage(PERMISSIONS_KEY, savedPermissions.concat(permissionsToSave), temporary);

        if (emitEvent) {
            this.postMessage(new DeviceMessage(DEVICE.CONNECT, this.device.toMessageObject()));
        }
    }

    getCustomMessages(): ?JSON {
        return null;
    }

    __hash(permission: string): string {
        const host: string = DataManager.getSettings('origin');
        const secret: string = `${permission}#${this.device.features.device_id}#${host}`;
        const hash: Buffer = crypto.hash256(Buffer.from(secret, 'binary'));
        return hash.toString('hex');
    }

    dispose() {
        // to override
    }
}<|MERGE_RESOLUTION|>--- conflicted
+++ resolved
@@ -9,11 +9,7 @@
 
 import { UiMessage, DeviceMessage } from '../../message/builder';
 import type { Deferred, CoreMessage, UiPromiseResponse } from '../../types';
-<<<<<<< HEAD
-import type { ButtonRequestData } from '../../types/ui-request';
-=======
 import type { ButtonRequestData } from '../../types/uiRequest';
->>>>>>> 89371cb1
 
 export interface MethodInterface {
     +responseID: number,
