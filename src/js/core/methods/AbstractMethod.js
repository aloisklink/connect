/* @flow */
import { crypto } from 'bitcoinjs-lib-zcash';

import Device from '../../device/Device';
import DataManager from '../../data/DataManager';
import * as UI from '../../constants/ui';
import * as DEVICE from '../../constants/device';
import { load as loadStorage, save as saveStorage, PERMISSIONS_KEY } from '../../iframe/storage';

import { UiMessage, DeviceMessage } from '../../message/builder';
<<<<<<< HEAD
import type { Deferred, CoreMessage, UiPromiseResponse } from '../../types';

import { load as loadStorage, save as saveStorage, PERMISSIONS_KEY } from '../../iframe/storage';
import { crypto } from 'bitcoinjs-lib-zcash';
import DataManager from '../../data/DataManager';
=======
import type { UiPromiseResponse } from 'flowtype';
import type { Deferred, CoreMessage } from '../../types';
import type { ButtonRequestData } from '../../types/ui-request';
>>>>>>> d18822de

export interface MethodInterface {
    +responseID: number,
    +device: Device,
}

export default class AbstractMethod implements MethodInterface {
    responseID: number;
    device: Device;
    devicePath: ?string;
    deviceInstance: number;
    deviceState: ?string;
    hasExpectedDeviceState: boolean;
    keepSession: boolean;
    overridePreviousCall: boolean;
    overridden: boolean;
    name: string; // method name
    info: string; // method info, displayed in popup info-panel
    useUi: boolean; // should use popup?
    useDevice: boolean; // use device
    useDeviceState: boolean; // should validate device state?
    useEmptyPassphrase: boolean;
    allowSeedlessDevice: boolean;

    requiredFirmware: Array<string>;
    requiredPermissions: Array<string>;
    allowDeviceMode: Array<string>; // used in device management (like ResetDevice allow !UI.INITIALIZED)

    +confirmation: () => Promise<boolean>;
    +getButtonRequestData: (code: string) => ?ButtonRequestData;

    // // callbacks
    postMessage: (message: CoreMessage) => void;
    getPopupPromise: () => Deferred<void>;
    createUiPromise: (promiseId: string, device?: Device) => Deferred<UiPromiseResponse>;
    findUiPromise: (callId: number, promiseId: string) => ?Deferred<UiPromiseResponse>;
    removeUiPromise: (promise: Deferred<UiPromiseResponse>) => void;

    constructor(message: CoreMessage) {
        const payload: any = message.payload;
        this.name = payload.method;
        this.responseID = message.id || 0;
        this.devicePath = payload.device ? payload.device.path : null;
        this.deviceInstance = payload.device ? payload.device.instance : 0;
        // expected state from method parameter.
        // it could be null
        this.deviceState = payload.device ? payload.device.state : null;
        this.hasExpectedDeviceState = payload.device ? payload.device.hasOwnProperty('state') : false;
        this.keepSession = typeof payload.keepSession === 'boolean' ? payload.keepSession : false;
        this.overridePreviousCall = typeof payload.override === 'boolean' ? payload.override : false;
        this.overridden = false;
        this.useEmptyPassphrase = typeof payload.useEmptyPassphrase === 'boolean' ? payload.useEmptyPassphrase : false;
        this.allowSeedlessDevice = typeof payload.allowSeedlessDevice === 'boolean' ? payload.allowSeedlessDevice : false;
        this.allowDeviceMode = [];
        if (this.allowSeedlessDevice) {
            this.allowDeviceMode = [ UI.SEEDLESS ];
        }
        // default values for all methods
        this.requiredFirmware = ['1.0.0', '2.0.0'];
        this.useDevice = true;
        this.useDeviceState = true;
        this.useUi = true;
    }

    async run(): Promise<Object | Array<Object>> {
        // to override
        return new Promise(resolve => resolve({}));
    }

    async requestPermissions(): Promise<boolean> {
        // wait for popup window
        await this.getPopupPromise().promise;
        // initialize user response promise
        const uiPromise = this.createUiPromise(UI.RECEIVE_PERMISSION, this.device);
        this.postMessage(new UiMessage(UI.REQUEST_PERMISSION, {
            permissions: this.requiredPermissions,
            device: this.device.toMessageObject(),
        }));
        // wait for response
        const uiResp: UiPromiseResponse = await uiPromise.promise;

        const permissionsResponse: any = uiResp.payload;

        if (permissionsResponse.granted) {
            this.savePermissions(!(permissionsResponse.remember));
            return true;
        }
        return false;
    }

    checkPermissions(): void {
        const savedPermissions: ?JSON = loadStorage(PERMISSIONS_KEY);
        let notPermitted: Array<string> = [ ...this.requiredPermissions ];
        if (savedPermissions && Array.isArray(savedPermissions)) {
            // find permissions for this origin
            const originPermissions: Array<Object> = savedPermissions.filter(p => p.origin === DataManager.getSettings('origin'));
            if (originPermissions.length > 0) {
                // check if permission was granted
                notPermitted = notPermitted.filter(np => {
                    const granted = originPermissions.find(p => p.type === np && p.device === this.device.features.device_id);
                    return !granted;
                });
            }
        }
        this.requiredPermissions = notPermitted;
    }

    savePermissions(temporary: boolean = false) {
        let savedPermissions: ?JSON = loadStorage(PERMISSIONS_KEY, temporary);
        if (!savedPermissions || !Array.isArray(savedPermissions)) {
            savedPermissions = JSON.parse('[]');
        }

        let permissionsToSave: Array<Object> = this.requiredPermissions.map(p => {
            return {
                origin: DataManager.getSettings('origin'),
                type: p,
                device: this.device.features.device_id,
            };
        });

        // check if this will be first time granted permission to read this device
        // if so, emit "device_connect" event because this wasn't send before
        let emitEvent: boolean = false;
        if (this.requiredPermissions.indexOf('read') >= 0) {
            const wasAlreadyGranted = savedPermissions.filter(p => p.origin === DataManager.getSettings('origin') && p.type === 'read' && p.device === this.device.features.device_id);
            if (wasAlreadyGranted.length < 1) {
                emitEvent = true;
            }
        }

        // find permissions for this origin
        const originPermissions: Array<Object> = savedPermissions.filter(p => p.origin === DataManager.getSettings('origin'));
        if (originPermissions.length > 0) {
            permissionsToSave = permissionsToSave.filter(p2s => {
                const granted = originPermissions.find(p => p.type === p2s.type && p.device === p2s.device);
                return !granted;
            });
        }

        saveStorage(PERMISSIONS_KEY, savedPermissions.concat(permissionsToSave), temporary);

        if (emitEvent) {
            this.postMessage(new DeviceMessage(DEVICE.CONNECT, this.device.toMessageObject()));
        }
    }

    getCustomMessages(): ?JSON {
        return null;
    }

    __hash(permission: string): string {
        const host: string = DataManager.getSettings('origin');
        const secret: string = `${permission}#${this.device.features.device_id}#${host}`;
        const hash: Buffer = crypto.hash256(Buffer.from(secret, 'binary'));
        return hash.toString('hex');
    }

    dispose() {
        // to override
    }
}<|MERGE_RESOLUTION|>--- conflicted
+++ resolved
@@ -8,17 +8,8 @@
 import { load as loadStorage, save as saveStorage, PERMISSIONS_KEY } from '../../iframe/storage';
 
 import { UiMessage, DeviceMessage } from '../../message/builder';
-<<<<<<< HEAD
 import type { Deferred, CoreMessage, UiPromiseResponse } from '../../types';
-
-import { load as loadStorage, save as saveStorage, PERMISSIONS_KEY } from '../../iframe/storage';
-import { crypto } from 'bitcoinjs-lib-zcash';
-import DataManager from '../../data/DataManager';
-=======
-import type { UiPromiseResponse } from 'flowtype';
-import type { Deferred, CoreMessage } from '../../types';
 import type { ButtonRequestData } from '../../types/ui-request';
->>>>>>> d18822de
 
 export interface MethodInterface {
     +responseID: number,
