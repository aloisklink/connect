/* @flow */

import AbstractMethod from './AbstractMethod';
import { validateParams } from './helpers/paramsValidator';
import { validatePath, fromHardened, getSerializedPath } from '../../utils/pathUtils';

import * as UI from '../../constants/ui';
import { UiMessage } from '../../message/builder';

<<<<<<< HEAD
import type { NEMAddress } from '../../types/trezor';
import type { NEMAddress as NEMAddressResponse } from '../../types/nem';
import type { CoreMessage, UiPromiseResponse } from '../../types';
=======
import type { NEMAddress } from '../../types/nem';
import type { UiPromiseResponse } from 'flowtype';
import type { CoreMessage } from '../../types';
>>>>>>> d18822de

type Batch = {
    path: Array<number>,
    address: ?string,
    network: number,
    showOnTrezor: boolean,
}

type Params = Array<Batch>;

const MAINNET: number = 0x68; // 104
const TESTNET: number = 0x98; // 152
const MIJIN: number = 0x60; // 96

export default class NEMGetAddress extends AbstractMethod {
    confirmed: boolean = false;
    params: Params;
    progress: number = 0;

    constructor(message: CoreMessage) {
        super(message);

        this.requiredPermissions = ['read'];
        this.requiredFirmware = ['1.6.2', '2.0.7'];

        // create a bundle with only one batch if bundle doesn't exists
        const payload: Object = !message.payload.hasOwnProperty('bundle') ? { ...message.payload, bundle: [ ...message.payload ] } : message.payload;

        // validate bundle type
        validateParams(payload, [
            { name: 'bundle', type: 'array' },
            { name: 'useEventListener', type: 'boolean' },
        ]);

        const bundle = [];
        payload.bundle.forEach(batch => {
            // validate incoming parameters for each batch
            validateParams(batch, [
                { name: 'path', obligatory: true },
                { name: 'address', type: 'string' },
                { name: 'network', type: 'number' },
                { name: 'showOnTrezor', type: 'boolean' },
            ]);

            const path: Array<number> = validatePath(batch.path, 3);
            let showOnTrezor: boolean = true;
            if (batch.hasOwnProperty('showOnTrezor')) {
                showOnTrezor = batch.showOnTrezor;
            }

            bundle.push({
                path,
                address: batch.address,
                network: batch.network || MAINNET,
                showOnTrezor,
            });
        });

        const useEventListener = payload.useEventListener && payload.bundle.length === 1 && typeof payload.bundle[0].address === 'string' && payload.bundle[0].showOnTrezor;
        this.confirmed = useEventListener;
        this.useUi = !useEventListener;
        this.params = bundle;

        // set info
        if (bundle.length === 1) {
            let network: string = 'Unknown';
            switch (this.params[0].network) {
                case MAINNET :
                    network = 'Mainnet';
                    break;
                case TESTNET :
                    network = 'Testnet';
                    break;
                case MIJIN :
                    network = 'Mijin';
                    break;
            }
            this.info = `Export NEM address for account #${ (fromHardened(this.params[0].path[2]) + 1) } on ${ network } network`;
        } else {
            this.info = 'Export multiple NEM addresses';
        }
    }

    getButtonRequestData(code: string) {
        if (code === 'ButtonRequest_Address') {
            const data = {
                type: 'address',
                serializedPath: getSerializedPath(this.params[this.progress].path),
                address: this.params[this.progress].address || 'not-set',
            };
            return data;
        }
        return null;
    }

    async confirmation(): Promise<boolean> {
        if (this.confirmed) return true;
        // wait for popup window
        await this.getPopupPromise().promise;
        // initialize user response promise
        const uiPromise = this.createUiPromise(UI.RECEIVE_CONFIRMATION, this.device);

        const label: string = this.info;
        // request confirmation view
        this.postMessage(new UiMessage(UI.REQUEST_CONFIRMATION, {
            view: 'export-address',
            label,
        }));

        // wait for user action
        const uiResp: UiPromiseResponse = await uiPromise.promise;
        const resp: string = uiResp.payload;

        this.confirmed = (resp === 'true');
        return this.confirmed;
    }

    async run(): Promise<NEMAddress | Array<NEMAddress>> {
        const responses: Array<NEMAddress> = [];
        const bundledResponse = this.params.length > 1;

        for (let i = 0; i < this.params.length; i++) {
            const batch: Batch = this.params[i];
            // silently get address and compare with requested address
            // or display as default inside popup
            if (batch.showOnTrezor) {
                const silent = await this.device.getCommands().nemGetAddress(
                    batch.path,
                    batch.network,
                    false
                );
                if (typeof batch.address === 'string') {
                    if (batch.address !== silent.address) {
                        throw new Error('Addresses do not match');
                    }
                } else {
                    batch.address = silent.address;
                }
            }

            const response = await this.device.getCommands().nemGetAddress(
                batch.path,
                batch.network,
                batch.showOnTrezor
            );

            responses.push({
                path: batch.path,
                serializedPath: getSerializedPath(batch.path),
                address: response.address,
            });

            if (bundledResponse) {
                // send progress
                this.postMessage(new UiMessage(UI.BUNDLE_PROGRESS, {
                    progress: i,
                    response,
                }));
            }

            this.progress++;
        }
        return bundledResponse ? responses : responses[0];
    }
}<|MERGE_RESOLUTION|>--- conflicted
+++ resolved
@@ -7,15 +7,8 @@
 import * as UI from '../../constants/ui';
 import { UiMessage } from '../../message/builder';
 
-<<<<<<< HEAD
-import type { NEMAddress } from '../../types/trezor';
-import type { NEMAddress as NEMAddressResponse } from '../../types/nem';
+import type { NEMAddress } from '../../types/nem';
 import type { CoreMessage, UiPromiseResponse } from '../../types';
-=======
-import type { NEMAddress } from '../../types/nem';
-import type { UiPromiseResponse } from 'flowtype';
-import type { CoreMessage } from '../../types';
->>>>>>> d18822de
 
 type Batch = {
     path: Array<number>,
