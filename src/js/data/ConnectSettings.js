--- conflicted
+++ resolved
@@ -27,11 +27,7 @@
  * It could be changed by passing values into TrezorConnect.init(...) method
  */
 
-<<<<<<< HEAD
 const VERSION: string = '7.0.0';
-=======
-const VERSION: string = '6.0.4';
->>>>>>> eac718e4
 const versionN: Array<number> = VERSION.split('.').map(s => parseInt(s));
 const DIRECTORY: string = `${ versionN[0] }${ (versionN[1] > 0 ? `.${versionN[1]}` : '') }/`;
 const DEFAULT_DOMAIN: string = `https://connect.trezor.io/${ DIRECTORY }`;
