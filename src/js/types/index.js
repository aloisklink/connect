/* @flow */
'use strict';

/*
* Public types accessible from npm library
*/

import { UI_EVENT, DEVICE_EVENT, TRANSPORT_EVENT } from '../constants';
import * as TRANSPORT from '../constants/transport';
import * as POPUP from '../constants/popup';
import * as UI from '../constants/ui';
import * as DEVICE from '../constants/device';

export type CoreMessage = {
    +event: string,
    +type: string,
    +payload: any,

    id?: number, // response id in ResponseMessage
    success?: boolean, // response status in ResponseMessage
}

// Override MessageEvent type to have access to "ports" field and typed "data"
export interface PostMessageEvent extends Event {
    +origin: string,
    +lastEventId: string,
    +source: WindowProxy,
    +ports: Array<MessagePort>,
    +data: ?CoreMessage,
}

export type Deferred<T> = {
    id?: string,
    device: ?any,
    promise: Promise<T>,
    resolve: (t: T) => void,
    reject: (e: Error) => void,
};

export type Features = {
    vendor: string,
    major_version: number,
    minor_version: number,
    patch_version: number,
    bootloader_mode: boolean,
    device_id: string,
    pin_protection: boolean,
    passphrase_protection: boolean,
    language: string,
    label: string,
    // coins: CoinType[],
    coins: Array<any>,
    initialized: boolean,
    revision: string,
    bootloader_hash: string,
    imported: boolean,
    pin_cached: boolean,
    passphrase_cached: boolean,
    state?: string,
    needs_backup?: boolean,
    firmware_present?: boolean,
}

export type DeviceStatus = 'available' | 'occupied' | 'used';
export type DeviceFirmwareStatus = 'valid' | 'outdated' | 'required';

export type Device = $Exact<{
    +type: 'acquired',
    +path: string,
    +label: string,
    +firmware: DeviceFirmwareStatus,
    +status: DeviceStatus,
    state: ?string,
    features: Features,
}> | $Exact<{
    +type: 'unacquired',
    +path: string,
    +label: string,
}> | $Exact<{
    +type: 'unreadable',
    +path: string,
    +label: string,
}>

export type Settings = {
    priority?: number,
    connectSrc?: string,
    popup?: boolean,
    transportReconnect?: boolean,
    webusb?: boolean,
    pendingTransportEvent?: boolean,
}

export type T_POPUP = typeof POPUP;
export type DeviceMessageType = $Values<typeof DEVICE>;
export type DeviceMessage = {
    event: typeof DEVICE_EVENT,
    type: DeviceMessageType,
    payload: Device,
}

export type T_UI_EVENT = typeof UI_EVENT;
export type T_UI = typeof UI;
export type UiMessageType = $Values<typeof UI>;
export type UiMessage = {
    event: typeof UI_EVENT,
    type: UiMessageType,
    payload: {
        device: Device,
        code?: string,
        browser?: any,
    },
}

export type { UiResponse } from './ui-response';

export type TransportMessageType = $Values<typeof TRANSPORT>;
export type TransportMessage = {
    event: typeof TRANSPORT_EVENT,
    type: TransportMessageType,
    payload: Object,
}

/* eslint-disable no-redeclare */
declare function F_EventListener(type: typeof DEVICE_EVENT, handler: (event: DeviceMessage) => void): void;
declare function F_EventListener(type: typeof UI_EVENT, handler: (event: UiMessage) => void): void;
declare function F_EventListener(type: typeof TRANSPORT_EVENT, handler: (event: TransportMessage) => void): void;
declare function F_EventListener(type: DeviceMessageType, handler: (device: Device) => void): void;
/* eslint-enable no-redeclare */
export type EventListener = typeof F_EventListener;

import * as P from './params';
import * as R from './response';
import * as CARDANO from './cardano';
<<<<<<< HEAD
=======
import * as STELLAR from './stellar';
>>>>>>> 47b79133

// export type UiResponseFn = (settings: UiResponse) => void;
export type ChangeSettings = (settings: Settings) => void;
export type CustomMessage = (P.$CustomMessage) => Promise<R.CustomMessage$>;
export type RequestLogin = (P.$RequestLogin) => Promise<R.RequestLogin$>;

/* eslint-disable no-redeclare */
declare function F_CardanoGetAddress(params: (P.$Common & CARDANO.$CardanoGetAddress)): Promise<CARDANO.CardanoGetAddress$>;
declare function F_CardanoGetAddress(params: (P.$Common & { bundle: Array<CARDANO.$CardanoGetAddress> })): Promise<CARDANO.CardanoGetAddress$$>;
/* eslint-enable no-redeclare */
export type CardanoGetAddress = typeof F_CardanoGetAddress;

/* eslint-disable no-redeclare */
declare function F_CardanoGetPublicKey(params: (P.$Common & CARDANO.$CardanoGetPublicKey)): Promise<CARDANO.CardanoGetPublicKey$>;
declare function F_CardanoGetPublicKey(params: (P.$Common & { bundle: Array<CARDANO.$CardanoGetPublicKey> })): Promise<CARDANO.CardanoGetPublicKey$$>;
/* eslint-enable no-redeclare */
export type CardanoGetPublicKey = typeof F_CardanoGetPublicKey;

export type CardanoSignMessage = (CARDANO.$CardanoSignMessage) => Promise<CARDANO.CardanoSignMessage$>;
export type CardanoSignTransaction = (CARDANO.$CardanoSignTransaction) => Promise<CARDANO.CardanoSignTransaction$>;
export type CardanoVerifyMessage = (CARDANO.$CardanoVerifyMessage) => Promise<CARDANO.CardanoVerifyMessage$>;

/* eslint-disable no-redeclare */
declare function F_CipherKeyValue(params: (P.$Common & P.$CipherKeyValue)): Promise<R.CipherKeyValue$>;
declare function F_CipherKeyValue(params: (P.$Common & { bundle: Array<P.$CipherKeyValue> })): Promise<R.CipherKeyValue$$>;
/* eslint-enable no-redeclare */
export type CipherKeyValue = typeof F_CipherKeyValue;

export type ComposeTransaction = (P.$ComposeTransaction) => Promise<R.ComposeTransaction$>;

/* eslint-disable no-redeclare */
declare function F_EthereumGetAddress(params: (P.$Common & P.$EthereumGetAddress)): Promise<R.EthereumGetAddress$>;
declare function F_EthereumGetAddress(params: (P.$Common & { bundle: Array<P.$EthereumGetAddress> })): Promise<R.EthereumGetAddress$$>;
/* eslint-enable no-redeclare */
export type EthereumGetAddress = typeof F_EthereumGetAddress;

export type EthereumSignMessage = (P.$EthereumSignMessage) => Promise<R.EthereumSignMessage$>;
export type EthereumSignTransaction = (P.$EthereumSignTransaction) => Promise<R.EthereumSignTransaction$>;
export type EthereumVerifyMessage = (P.$EthereumVerifyMessage) => Promise<R.EthereumVerifyMessage$>;
export type GetAccountInfo = (P.$GetAccountInfo) => Promise<R.GetAccountInfo$>;

/* eslint-disable no-redeclare */
declare function F_GetAddress(params: (P.$Common & P.$GetAddress)): Promise<R.GetAddress$>;
declare function F_GetAddress(params: (P.$Common & { bundle: Array<P.$GetAddress> })): Promise<R.GetAddress$$>;
/* eslint-enable no-redeclare */
export type GetAddress = typeof F_GetAddress;

export type GetDeviceState = (P.$GetDeviceState) => Promise<R.GetDeviceState$>;
export type GetFeatures = (P.$GetFeatures) => Promise<R.GetFeatures$>;

/* eslint-disable no-redeclare */
declare function F_GetPublicKey(params: (P.$Common & P.$GetPublicKey)): Promise<R.GetPublicKey$>;
declare function F_GetPublicKey(params: (P.$Common & { bundle: Array<P.$GetPublicKey> })): Promise<R.GetPublicKey$$>;
/* eslint-enable no-redeclare */
export type GetPublicKey = typeof F_GetPublicKey;

/* eslint-disable no-redeclare */
declare function F_NEMGetAddress(params: (P.$Common & P.$NEMGetAddress)): Promise<R.NEMGetAddress$>;
declare function F_NEMGetAddress(params: (P.$Common & { bundle: Array<P.$NEMGetAddress> })): Promise<R.NEMGetAddress$$>;
/* eslint-enable no-redeclare */
export type NEMGetAddress = typeof F_NEMGetAddress;

export type NEMSignTransaction = (P.$NEMSignTransaction) => Promise<R.NEMSignTransaction$>;
export type PushTransaction = (P.$PushTransaction) => Promise<R.PushTransaction$>;
export type SignMessage = (P.$SignMessage) => Promise<R.SignMessage$>;
export type SignTransaction = (P.$SignTransaction) => Promise<R.SignTransaction$>;

/* eslint-disable no-redeclare */
declare function F_StellarGetAddress(params: (P.$Common & STELLAR.$StellarGetAddress)): Promise<STELLAR.StellarGetAddress$>;
declare function F_StellarGetAddress(params: (P.$Common & { bundle: Array<STELLAR.$StellarGetAddress> })): Promise<STELLAR.StellarGetAddress$$>;
/* eslint-enable no-redeclare */
export type StellarGetAddress = typeof F_StellarGetAddress;

export type StellarSignTransaction = (STELLAR.$StellarSignTransaction) => Promise<STELLAR.StellarSignTransaction$>;
export type VerifyMessage = (P.$VerifyMessage) => Promise<R.VerifyMessage$>;

// export * from './params';
export * from './response';<|MERGE_RESOLUTION|>--- conflicted
+++ resolved
@@ -132,10 +132,7 @@
 import * as P from './params';
 import * as R from './response';
 import * as CARDANO from './cardano';
-<<<<<<< HEAD
-=======
 import * as STELLAR from './stellar';
->>>>>>> 47b79133
 
 // export type UiResponseFn = (settings: UiResponse) => void;
 export type ChangeSettings = (settings: Settings) => void;
