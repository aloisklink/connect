--- conflicted
+++ resolved
@@ -494,7 +494,6 @@
     bump_to: number,
 }
 
-<<<<<<< HEAD
 // Cardano types
 export type CardanoAddress = {
     address: string,
@@ -532,7 +531,8 @@
 export type CardanoMessageSignature = {
     public_key: string,
     signature: string,
-=======
+}
+
 export type RippleAddress = {
     address: string,
 }
@@ -552,7 +552,6 @@
 export type RippleSignedTx = {
     signature: string,
     serialized_tx: string,
->>>>>>> 7e807eb2
 }
 
 // GetAccountInfo response
